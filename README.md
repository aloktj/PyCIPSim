--- conflicted
+++ resolved
@@ -176,14 +176,11 @@
 panel exposes a **Connection Mode** selector: choose *Simulated* to exercise the UI without opening sockets, or switch to *Live*
 to attempt real TCP/ENIP/CIP exchanges with the target device.
 
-<<<<<<< HEAD
 Need to fine tune the handshake for a specific adapter? Open the **Forward Open Parameters** panel in the dashboard to override
 application instances, RPI values, connection sizes, connection-point ordering, vendor/serial identifiers, and whether the
 driver should send large (32-bit) connection parameters. Leaving a field blank reverts that aspect to the simulator’s
 auto-generated defaults, making it easy to copy values from packet captures only where they differ.
 
-=======
->>>>>>> 26ca1303
 For environments with strict egress policies, populate the **Allowed Hosts** field with any additional IPs or hostnames the
 simulator is permitted to contact. The active target IP is automatically whitelisted at runtime, and you can tick **Allow
 external targets** to bypass the whitelist entirely when connecting to lab hardware outside the default loopback range.

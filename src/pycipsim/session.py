"""Session abstractions for CIP simulations."""
from __future__ import annotations

import contextlib
import copy
import logging
import os
import socket
import time
from dataclasses import dataclass, field
from typing import Any, Dict, Iterable, List, Optional, Protocol, Sequence, Tuple

from .cip import describe_error, resolve_service_code
from .device import DeviceProfile, ServiceRequest, ServiceResponse

_LOGGER = logging.getLogger(__name__)


def _find_interface_ipv4(interface: str) -> Optional[str]:
    """Attempt to resolve the primary IPv4 address for a network interface."""

    try:  # pragma: no cover - optional dependency
        import psutil  # type: ignore[import-untyped]
    except Exception:  # pragma: no cover - fallback when psutil is missing
        psutil = None  # type: ignore[assignment]

    if psutil is None:
        return None

    try:
        addrs = psutil.net_if_addrs().get(interface, [])
    except Exception:  # pragma: no cover - defensive
        return None

    for addr in addrs:
        if addr.family == socket.AF_INET and addr.address:
            return addr.address
    return None


class TransportError(RuntimeError):
    """Raised when transport operations fail."""


class Transport(Protocol):
    """Protocol describing CIP transport behavior."""

    def connect(self) -> None:  # pragma: no cover - interface
        """Establish the underlying connection."""

    def disconnect(self) -> None:  # pragma: no cover - interface
        """Tear down the underlying connection."""

    def send(self, request: ServiceRequest) -> ServiceResponse:  # pragma: no cover - interface
        """Send a service request and return the response."""


def _summarize_cip_error(error: Any) -> str:
    """Render CIP response errors using known status descriptions when possible."""

    if isinstance(error, str):
        return error

    general_status = getattr(error, "status", None)
    if general_status is None:
        general_status = getattr(error, "general_status", None)

    if isinstance(general_status, int):
        description = describe_error(general_status)
    else:
        description = str(error)

    extended = getattr(error, "extended_status", None)
    if extended is None:
        extended = getattr(error, "extended_statuses", None)
    if isinstance(extended, (list, tuple)):
        hex_values = [f"0x{int(code) & 0xFFFF:04X}" for code in extended if isinstance(code, int)]
        if hex_values:
            description = f"{description} (extended {', '.join(hex_values)})"

    return description


@dataclass(slots=True)
class SessionConfig:
    """Configuration options for establishing a CIP session."""

    ip_address: str = "127.0.0.1"
    port: int = 44818
    timeout: float = 2.5
    retries: int = 3
    slot: Optional[int] = None
    network_interface: Optional[str] = None
    metadata: Dict[str, Any] = field(default_factory=dict)
    allowed_hosts: Sequence[str] = field(
        default_factory=lambda: ("127.0.0.1", "localhost")
    )
    allow_external: bool = False
    username_env_var: Optional[str] = None
    password_env_var: Optional[str] = None

    def resolve_credentials(self) -> Dict[str, Optional[str]]:
        """Load credentials from environment variables when configured."""

        username = (
            os.getenv(self.username_env_var) if self.username_env_var else None
        )
        password = (
            os.getenv(self.password_env_var) if self.password_env_var else None
        )
        return {"username": username, "password": password}

    def resolve_source_address(self) -> Optional[Tuple[str, int]]:
        """Return a socket source address derived from the configured interface."""

        if not self.network_interface:
            return None
        address = _find_interface_ipv4(self.network_interface)
        if not address:
            _LOGGER.warning(
                "Network interface '%s' has no IPv4 address; falling back to default routing.",
                self.network_interface,
            )
            return None
        return (address, 0)


class SimulatedTransport:
    """In-memory transport for exercising simulations without hardware."""

    def __init__(self, profile: DeviceProfile) -> None:
        self._profile = profile
        self._connected = False

    def connect(self) -> None:
        if self._connected:
            _LOGGER.debug("Simulated transport already connected; ignoring duplicate connect.")
            return
        _LOGGER.info("Connecting to simulated device profile '%s'", self._profile.name)
        self._connected = True

    def disconnect(self) -> None:
        if not self._connected:
            return
        _LOGGER.info("Disconnecting from simulated device profile '%s'", self._profile.name)
        self._connected = False

    def send(self, request: ServiceRequest) -> ServiceResponse:
        if not self._connected:
            raise TransportError("Cannot send message when transport is not connected.")
        _LOGGER.debug("Simulated transport dispatching request %s", request)
        return self._profile.respond(request)


class PyComm3Transport:
    """Adapter around pycomm3 client APIs."""

    def __init__(self, config: SessionConfig):
        try:  # pragma: no cover - optional dependency
            from pycomm3 import CIPDriver, socket_
        except ImportError as exc:  # pragma: no cover - optional dependency
            raise TransportError(
                "pycomm3 is not installed. Install pycipsim[pycomm3] to enable live connections."
            ) from exc

        self._config = config
        address = config.ip_address
        if config.slot is not None:
            address = f"{address}/{config.slot}"
        self._driver = CIPDriver(address)
        self._configure_driver(socket_)

    def _configure_driver(self, socket_module: Any) -> None:
        cfg = self._driver._cfg  # type: ignore[attr-defined]
        cfg["port"] = self._config.port
        cfg["socket_timeout"] = max(self._config.timeout, 0.1)
        cfg["timeout"] = max(self._config.timeout, 0.1)

        metadata = self._config.metadata or {}
        max_size = metadata.get("max_connection_size_bytes")
        if isinstance(max_size, int) and max_size > 0:
            cfg["connection_size"] = min(max_size, 4000)

        source = self._config.resolve_source_address()
        if source:
            source_ip, _ = source

            class _BoundSocket(socket_module.Socket):  # type: ignore[misc]
                def __init__(self, timeout: float, ip: str) -> None:
                    super().__init__(timeout)
                    self._source_ip = ip

                def connect(self, host: str, port: int) -> None:  # type: ignore[override]
                    try:
                        self.sock.bind((self._source_ip, 0))
                    except OSError as exc:  # pragma: no cover - depends on network
                        raise TransportError(
                            f"Failed to bind to source interface {self._source_ip}: {exc}"
                        ) from exc
                    super().connect(host, port)

            self._driver._sock = _BoundSocket(cfg["socket_timeout"], source_ip)

    def connect(self) -> None:  # pragma: no cover - requires hardware
        if not self._driver.open():
            raise TransportError("Failed to open ENIP session")

    def disconnect(self) -> None:  # pragma: no cover - requires hardware
        with contextlib.suppress(Exception):
            self._driver.close()

    def _assembly_service(self, request: ServiceRequest, service_code: int) -> ServiceResponse:
        metadata = request.metadata or {}
        instance = metadata.get("instance") or request.tag_path
        try:
            instance_id = int(str(instance), 0)
        except (TypeError, ValueError) as exc:
            raise TransportError(f"Assembly instance identifier '{instance}' is not valid.") from exc

        payload = request.payload or b""
        preferred_connected = metadata.get("connected")
        attempts: Iterable[bool]
        if preferred_connected is None:
            attempts = (False, True)
        else:
            attempts = (bool(preferred_connected),)

        last_response: Optional[ServiceResponse] = None
        for connected in attempts:
            start = time.perf_counter()
            try:
                tag = self._driver.generic_message(
                    service=service_code,
                    class_code=0x04,
                    instance=instance_id,
                    attribute=3,
                    request_data=payload,
                    connected=connected,
                    unconnected_send=not connected,
                    name=request.service_code.lower(),
                )
            except Exception as exc:  # pragma: no cover - depends on network
                raise TransportError(str(exc)) from exc
            duration = (time.perf_counter() - start) * 1000
            if tag.error:
<<<<<<< HEAD
                status = str(tag.error)
=======
                status = _summarize_cip_error(tag.error)
>>>>>>> dc6f839d
            else:
                status = "SUCCESS"
            response_payload: Optional[bytes]
            if request.service_code == "GET_ASSEMBLY":
                value = tag.value
                if isinstance(value, bytes):
                    response_payload = value
                elif isinstance(value, bytearray):
                    response_payload = bytes(value)
                elif value is None:
                    response_payload = b""
                else:
                    response_payload = bytes(value)
            else:
                response_payload = payload if payload else None

            response = ServiceResponse(
                service=request.service_code,
                status=status,
                payload=response_payload,
                round_trip_ms=duration,
            )
            if status == "SUCCESS":
                return response

            last_response = response
            if preferred_connected is not None or connected:
                return response

            normalized_status = status.strip().lower()
            if normalized_status not in {"too much data"}:
                return response

        return last_response or ServiceResponse(
            service=request.service_code,
            status="UNKNOWN_ERROR",
            payload=None,
        )

    def send(self, request: ServiceRequest) -> ServiceResponse:  # pragma: no cover - requires hardware
        if request.service_code == "GET_ASSEMBLY":
            return self._assembly_service(request, 0x0E)
        if request.service_code == "SET_ASSEMBLY":
            return self._assembly_service(request, 0x10)

        metadata = request.metadata or {}
        class_code = metadata.get("class")
        instance = metadata.get("instance")
        attribute = metadata.get("attribute", 0)
        if class_code is None or instance is None:
            raise TransportError(
                "Generic service requests must provide 'class' and 'instance' metadata."
            )
        try:
            class_code_int = int(str(class_code), 0)
            instance_int = int(str(instance), 0)
            attribute_int = int(str(attribute), 0)
        except (TypeError, ValueError) as exc:
            raise TransportError("Invalid class/instance/attribute metadata for generic request") from exc

        start = time.perf_counter()
        try:
            tag = self._driver.generic_message(
<<<<<<< HEAD
                service=request.service_code,
=======
                service=resolve_service_code(request.service_code),
>>>>>>> dc6f839d
                class_code=class_code_int,
                instance=instance_int,
                attribute=attribute_int,
                request_data=request.payload or b"",
                connected=False,
                name=request.tag_path or request.service_code,
            )
        except Exception as exc:  # pragma: no cover - depends on network
            raise TransportError(str(exc)) from exc
        duration = (time.perf_counter() - start) * 1000
<<<<<<< HEAD
        status = "SUCCESS" if not tag.error else str(tag.error)
=======
        status = "SUCCESS" if not tag.error else _summarize_cip_error(tag.error)
>>>>>>> dc6f839d
        value = tag.value
        if isinstance(value, bytearray):
            payload = bytes(value)
        elif isinstance(value, bytes):
            payload = value
        elif value is None:
            payload = None
        else:
            payload = bytes(value)
        return ServiceResponse(
            service=request.service_code,
            status=status,
            payload=payload,
            round_trip_ms=duration,
        )


class CIPSession:
    """Lifecycle management for CIP transport sessions."""

    def __init__(
        self,
        config: SessionConfig,
        transport: Optional[Transport] = None,
        profile: Optional[DeviceProfile] = None,
    ) -> None:
        self.config = config
        self._transport = transport
        self._profile = profile
        self._last_response: Optional[ServiceResponse] = None
        self._history: List[Tuple[ServiceRequest, ServiceResponse]] = []

    @property
    def last_response(self) -> Optional[ServiceResponse]:
        """Return the most recent response."""

        return self._last_response

    def history(self) -> List[Tuple[ServiceRequest, ServiceResponse]]:
        """Return a copy of the request/response history."""

        return list(self._history)

    def _ensure_transport(self) -> Transport:
        if self._transport is not None:
            return self._transport
        if self._profile is not None:
            self._transport = SimulatedTransport(self._profile)
        else:
            self._transport = PyComm3Transport(self.config)
        return self._transport

    def _resolve_allowed_hosts(self) -> Iterable[str]:
        hosts: List[str] = list(self.config.allowed_hosts)
        env_hosts = os.getenv("PYCIPSIM_ALLOWED_HOSTS")
        if env_hosts:
            hosts.extend(h.strip() for h in env_hosts.split(",") if h.strip())
        return hosts

    def _validate_target(self) -> None:
        if self._profile is not None:
            return
        if self.config.allow_external or os.getenv("PYCIPSIM_ALLOW_EXTERNAL") == "1":
            _LOGGER.warning(
                "External connections enabled for %s; ensure compliance with safety policies.",
                self.config.ip_address,
            )
            return
        allowed_hosts = set(self._resolve_allowed_hosts())
        if self.config.ip_address not in allowed_hosts:
            raise TransportError(
                "Target host '%s' is not in the allowed hosts list. Set allow_external to True "
                "or update allowed_hosts to proceed."
                % self.config.ip_address
            )

    @contextlib.contextmanager
    def lifecycle(self) -> "CIPSession":
        """Context manager that opens and closes the session."""

        self._validate_target()
        transport = self._ensure_transport()
        start = time.perf_counter()
        transport.connect()
        elapsed = (time.perf_counter() - start) * 1000
        _LOGGER.info(
            "Session established to %s:%s in %.2fms",
            self.config.ip_address,
            self.config.port,
            elapsed,
        )
        try:
            yield self
        finally:
            transport.disconnect()

    def connect(self) -> None:
        """Open the session without a context manager."""

        self._validate_target()
        transport = self._ensure_transport()
        transport.connect()

    def disconnect(self) -> None:
        """Close the session."""

        if self._transport is None:
            return
        self._transport.disconnect()

    def send(self, request: ServiceRequest) -> ServiceResponse:
        """Send a request and return the response, applying retry semantics."""

        transport = self._ensure_transport()
        last_error: Optional[Exception] = None
        for attempt in range(1, self.config.retries + 1):
            try:
                start = time.perf_counter()
                response = transport.send(request)
                duration = (time.perf_counter() - start) * 1000
                response.round_trip_ms = duration
                _LOGGER.debug(
                    "Attempt %d successful for service %s in %.2fms",
                    attempt,
                    request.service_code,
                    duration,
                )
                self._last_response = response
                self._history.append((copy.deepcopy(request), copy.deepcopy(response)))
                return response
            except Exception as exc:  # pragma: no cover - exceptional flow
                last_error = exc
                _LOGGER.warning(
                    "Attempt %d failed for service %s: %s",
                    attempt,
                    request.service_code,
                    exc,
                )
                time.sleep(min(0.25 * attempt, self.config.timeout))
        raise TransportError(f"Failed to send request after {self.config.retries} retries") from last_error<|MERGE_RESOLUTION|>--- conflicted
+++ resolved
@@ -243,11 +243,7 @@
                 raise TransportError(str(exc)) from exc
             duration = (time.perf_counter() - start) * 1000
             if tag.error:
-<<<<<<< HEAD
                 status = str(tag.error)
-=======
-                status = _summarize_cip_error(tag.error)
->>>>>>> dc6f839d
             else:
                 status = "SUCCESS"
             response_payload: Optional[bytes]
@@ -311,11 +307,7 @@
         start = time.perf_counter()
         try:
             tag = self._driver.generic_message(
-<<<<<<< HEAD
                 service=request.service_code,
-=======
-                service=resolve_service_code(request.service_code),
->>>>>>> dc6f839d
                 class_code=class_code_int,
                 instance=instance_int,
                 attribute=attribute_int,
@@ -326,11 +318,7 @@
         except Exception as exc:  # pragma: no cover - depends on network
             raise TransportError(str(exc)) from exc
         duration = (time.perf_counter() - start) * 1000
-<<<<<<< HEAD
         status = "SUCCESS" if not tag.error else str(tag.error)
-=======
-        status = "SUCCESS" if not tag.error else _summarize_cip_error(tag.error)
->>>>>>> dc6f839d
         value = tag.value
         if isinstance(value, bytearray):
             payload = bytes(value)

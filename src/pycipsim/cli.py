"""Command line interface for PyCIPSim."""
from __future__ import annotations

import contextlib
import json
import logging
import tempfile
import time
from pathlib import Path
from typing import Any, Dict, Iterable, List, Optional

import click
from rich import box
from rich.columns import Columns
from rich.console import Console
from rich.panel import Panel
from rich.table import Table
from rich.text import Text
from rich.tree import Tree

from .config_store import ConfigurationNotFoundError, ConfigurationStore
from .configuration import (
<<<<<<< HEAD
=======
    CIP_SIGNAL_TYPES,
    RUNTIME_MODES,
    SIMULATOR_ROLES,
    TRANSPORT_MODES,
>>>>>>> d2bfdbea
    ConfigurationError,
    SimulatorConfiguration,
    normalize_role,
    normalize_transport_mode,
)
from .device import DeviceProfile, ServiceRequest, ServiceResponse, make_default_profiles
from .engine import (
    BenchmarkResult,
    ScenarioExecutionError,
    SimulationResult,
    SimulationScenario,
    SimulationStep,
    run_benchmark,
    run_scenarios_parallel,
)
from .handshake import HandshakePhase, HandshakeResult
from .logging_config import configure_logging
from .runtime import AssemblyHost, ConnectionManager
from .runtime.cip_io import CIPIORuntime
from .runtime.enip_server import ENIPServer
from .session import CIPSession, SessionConfig, TransportError
from .target import CIPTargetRuntime
from .runtime.enip_target import ENIPTargetRuntime
from .web.app import SimulatorManager

console = Console()


def _get_store(obj: Dict[str, Any]) -> ConfigurationStore:
    store = obj.get("store")
    if not isinstance(store, ConfigurationStore):
        store = ConfigurationStore()
        obj["store"] = store
    return store


def _get_manager(obj: Dict[str, Any]) -> SimulatorManager:
    manager = obj.get("manager")
    if not isinstance(manager, SimulatorManager):
        manager = SimulatorManager()
        obj["manager"] = manager
    return manager


_HANDSHAKE_LABELS = {
    HandshakePhase.TCP_CONNECT: "TCP handshake",
    HandshakePhase.ENIP_SESSION: "ENIP session",
    HandshakePhase.CIP_FORWARD_OPEN: "CIP forward open",
}


def _render_handshake(handshake: HandshakeResult) -> None:
    table = Table(title="Handshake Result")
    table.add_column("Phase")
    table.add_column("Success")
    table.add_column("Detail")

    if not handshake.steps:
        table.add_row("N/A", "-", "Handshake did not run any steps.")
    else:
        for step in handshake.steps:
            label = _HANDSHAKE_LABELS.get(step.phase, step.phase.value)
            detail = step.detail or ""
            table.add_row(label, "Yes" if step.success else "No", detail)

    console.print(table)
    console.print(f"Duration: {handshake.duration_ms:.2f} ms")
    if handshake.error:
        console.print(f"[red]Error: {handshake.error}[/red]")


def _format_handshake_failure(handshake: HandshakeResult) -> str:
    failure = next((step for step in handshake.steps if not step.success), None)
    detail = handshake.error or (failure.detail if failure else "Unknown error")
    if failure is None:
        return f"Handshake failed: {detail}"
    label = _HANDSHAKE_LABELS.get(failure.phase, failure.phase.value)
    return f"{label} failed: {detail}"


def _render_configuration(config: SimulatorConfiguration) -> None:
    summary = Table(title=f"Configuration '{config.name}'", show_header=False)
    summary.add_column("Field", style="cyan", no_wrap=True)
    summary.add_column("Value", overflow="fold")
    summary.add_row("Role", (config.role or "originator").title())
    summary.add_row("Runtime mode", (config.runtime_mode or "simulated").title())
    transport_label = (config.transport or "-").upper() if config.transport else "-"
    summary.add_row("Transport", transport_label)
    summary.add_row("Target", f"{config.target_ip}:{config.target_port}")
    if config.receive_address:
        summary.add_row("Receive address", config.receive_address)
    summary.add_row("Multicast", "Yes" if config.multicast else "No")
    if config.network_interface:
        summary.add_row("Network interface", config.network_interface)
    summary.add_row(
        "Allowed hosts",
        ", ".join(config.allowed_hosts) if config.allowed_hosts else "-",
    )
    summary.add_row(
        "Allow external",
        "Yes" if config.allow_external else "No",
    )
    console.print(summary)

    if config.metadata:
        metadata_table = Table(title="Metadata")
        metadata_table.add_column("Key", style="cyan", no_wrap=True)
        metadata_table.add_column("Value", overflow="fold")
        for key, value in sorted(config.metadata.items()):
            metadata_table.add_row(str(key), json.dumps(value) if isinstance(value, (dict, list)) else str(value))
        console.print(metadata_table)

    if not config.assemblies:
        console.print("[yellow]No assemblies defined for this configuration.[/yellow]")
        return

    for assembly in config.assemblies:
        header = Table(title=f"Assembly {assembly.assembly_id} ({assembly.name})", show_header=False)
        header.add_column("Field", style="cyan", no_wrap=True)
        header.add_column("Value", overflow="fold")
        header.add_row("Direction", (assembly.direction or "output").title())
        if assembly.size_bits is not None:
            header.add_row("Size (bits)", str(assembly.size_bits))
        if assembly.production_interval_ms is not None:
            header.add_row("Production interval (ms)", str(assembly.production_interval_ms))
        console.print(header)

        signal_table = Table(show_header=True)
        signal_table.add_column("Name")
        signal_table.add_column("Offset", justify="right")
        signal_table.add_column("Type")
        signal_table.add_column("Size (bits)", justify="right")
        signal_table.add_column("Value")
        for signal in assembly.signals:
            label = signal.name + (" (padding)" if signal.is_padding else "")
            signal_table.add_row(
                label,
                "" if signal.offset is None else str(signal.offset),
                signal.signal_type,
                "" if signal.size_bits is None else str(signal.size_bits),
                "" if signal.value is None else str(signal.value),
            )
        console.print(signal_table)


@click.group()
@click.option("--verbose", is_flag=True, help="Enable verbose logging output.")
@click.option(
    "--store-path",
    type=click.Path(dir_okay=False, path_type=Path),
    help="Override the configuration store path (defaults to ~/.pycipsim/configurations.json).",
)
@click.pass_context
def cli(ctx: click.Context, verbose: bool, store_path: Optional[Path]) -> None:
    """Entry point for the PyCIPSim toolkit."""

    configure_logging(verbose=verbose)
    ctx.ensure_object(dict)
    storage = store_path
    ctx.obj.setdefault("store", ConfigurationStore(storage_path=storage))
    ctx.obj.setdefault("manager", SimulatorManager())


@cli.group()
@click.pass_context
def configs(ctx: click.Context) -> None:
    """Manage simulator configurations via the persistent store."""

    ctx.ensure_object(dict)


@configs.command("list")
@click.pass_obj
def list_configs(obj: Dict[str, Any]) -> None:
    """List stored simulator configurations."""

    store = _get_store(obj)
    configs = sorted(store.list(), key=lambda cfg: cfg.name.lower())
    if not configs:
        console.print("[yellow]No stored configurations found.[/yellow]")
        return

    table = Table(title="Stored Configurations")
    table.add_column("Name")
    table.add_column("Role")
    table.add_column("Mode")
    table.add_column("Transport")
    table.add_column("Target")
    table.add_column("Assemblies", justify="right")

    for config in configs:
        target = f"{config.target_ip}:{config.target_port}"
        role = (config.role or "originator").title()
        mode = (config.runtime_mode or "simulated").title()
        transport = config.transport.upper() if config.transport else "-"
        table.add_row(config.name, role, mode, transport, target, str(len(config.assemblies)))

    console.print(table)


@configs.command("show")
@click.argument("name")
@click.pass_obj
def show_config(obj: Dict[str, Any], name: str) -> None:
    """Display configuration details, including assemblies and signals."""

    store = _get_store(obj)
    try:
        config = store.get(name)
    except ConfigurationNotFoundError as exc:
        raise click.ClickException(f"Configuration '{name}' not found") from exc

    _render_configuration(config)


@configs.command("import")
@click.argument("path", type=click.Path(exists=True, dir_okay=False, path_type=Path))
@click.pass_obj
def import_config(obj: Dict[str, Any], path: Path) -> None:
    """Import a configuration file into the persistent store."""

    try:
        payload = path.read_text(encoding="utf-8")
    except OSError as exc:
        raise click.ClickException(f"Failed to read configuration: {exc}") from exc

    try:
        data = json.loads(payload)
    except json.JSONDecodeError as exc:
        raise click.ClickException(f"Configuration file is not valid JSON: {exc}") from exc

    try:
        config = SimulatorConfiguration.from_dict(data)
    except ConfigurationError as exc:
        raise click.ClickException(f"Invalid configuration: {exc}") from exc

    store = _get_store(obj)
    store.upsert(config)
    console.print(f"[green]Configuration '{config.name}' imported.[/green]")


@configs.command("export")
@click.argument("name")
@click.option(
    "--output",
    type=click.Path(dir_okay=False, path_type=Path),
    help="Write the configuration JSON to a file instead of stdout.",
)
@click.option("--indent", type=int, default=2, show_default=True, help="JSON indentation level.")
@click.pass_obj
def export_config(
    obj: Dict[str, Any],
    name: str,
    output: Optional[Path],
    indent: int,
) -> None:
    """Export a stored configuration as JSON."""

    store = _get_store(obj)
    try:
        config = store.get(name)
    except ConfigurationNotFoundError as exc:
        raise click.ClickException(f"Configuration '{name}' not found") from exc

    payload = json.dumps(config.to_dict(), indent=indent)
    if output:
        try:
            output.write_text(payload, encoding="utf-8")
        except OSError as exc:
            raise click.ClickException(f"Failed to write {output}: {exc}") from exc
        console.print(f"[green]Configuration '{name}' exported to {output}.[/green]")
    else:
        console.print(payload)


@configs.command("delete")
@click.argument("name")
@click.option("--force", is_flag=True, help="Stop any active runtime before deleting.")
@click.pass_obj
def delete_config(obj: Dict[str, Any], name: str, force: bool) -> None:
    """Remove a configuration from the store."""

    store = _get_store(obj)
    manager = _get_manager(obj)
    try:
        store.get(name)
    except ConfigurationNotFoundError as exc:
        raise click.ClickException(f"Configuration '{name}' not found") from exc

    try:
        manager.ensure_config_mutable(name)
    except RuntimeError as exc:
        if not force:
            raise click.ClickException(str(exc)) from exc
        manager.stop()

    store.delete(name)
    console.print(f"[green]Configuration '{name}' deleted.[/green]")


@configs.command("set-target")
@click.argument("name")
@click.option("--ip", "ip", type=str, help="Target IP address.")
@click.option("--port", "port", type=int, help="Target TCP port.")
@click.option("--receive-address", type=str, help="Override the multicast receive address.")
@click.option("--network-interface", type=str, help="Preferred network interface identifier.")
@click.option(
    "--runtime-mode",
    type=click.Choice(RUNTIME_MODES, case_sensitive=False),
    help="Runtime mode override (simulated or live).",
)
@click.option(
    "--role",
    type=click.Choice(SIMULATOR_ROLES, case_sensitive=False),
    help="Simulator role override.",
)
@click.option(
    "--transport",
    type=click.Choice(TRANSPORT_MODES, case_sensitive=False),
    help="Transport implementation override.",
)
@click.option(
    "--allowed-host",
    "allowed_hosts",
    multiple=True,
    help="Additional allowed host entries (repeat for multiple).",
)
@click.option(
    "--clear-allowed-hosts",
    is_flag=True,
    help="Remove all allowed hosts before applying --allowed-host entries.",
)
@click.option(
    "--allow-external",
    "allow_external",
    flag_value=True,
    default=None,
    help="Permit connections from non-whitelisted hosts.",
)
@click.option(
    "--disallow-external",
    "allow_external",
    flag_value=False,
    help="Require the allow list for all connections.",
)
@click.option("--multicast", "multicast_flag", flag_value=True, default=None, help="Enable multicast.")
@click.option("--no-multicast", "multicast_flag", flag_value=False, help="Disable multicast.")
@click.option(
    "--clear-receive-address",
    is_flag=True,
    help="Clear any configured multicast receive address.",
)
@click.option(
    "--clear-network-interface",
    is_flag=True,
    help="Clear the configured network interface binding.",
)
@click.pass_obj
def set_target(
    obj: Dict[str, Any],
    name: str,
    ip: Optional[str],
    port: Optional[int],
    receive_address: Optional[str],
    network_interface: Optional[str],
    runtime_mode: Optional[str],
    role: Optional[str],
    transport: Optional[str],
    allowed_hosts: tuple[str, ...],
    clear_allowed_hosts: bool,
    allow_external: Optional[bool],
    multicast_flag: Optional[bool],
    clear_receive_address: bool,
    clear_network_interface: bool,
) -> None:
    """Update target connection properties for a configuration."""

    store = _get_store(obj)
    manager = _get_manager(obj)
    try:
        config = store.get(name)
    except ConfigurationNotFoundError as exc:
        raise click.ClickException(f"Configuration '{name}' not found") from exc

    try:
        manager.ensure_config_mutable(name)
    except RuntimeError as exc:
        raise click.ClickException(str(exc)) from exc

    target_ip = ip or config.target_ip
    target_port = port if port is not None else config.target_port
    receive_value: Optional[str]
    if clear_receive_address:
        receive_value = None
    elif receive_address is not None:
        receive_value = receive_address
    else:
        receive_value = config.receive_address

    interface_value: Optional[str]
    if clear_network_interface:
        interface_value = None
    elif network_interface is not None:
        interface_value = network_interface
    else:
        interface_value = config.network_interface

    if clear_allowed_hosts:
        allowed_hosts_value: Optional[str] = ""
    elif allowed_hosts:
        allowed_hosts_value = ",".join(allowed_hosts)
    else:
        allowed_hosts_value = None

    multicast_value = multicast_flag if multicast_flag is not None else config.multicast

    try:
        store.update_target(
            name,
            target_ip=target_ip,
            target_port=str(target_port),
            receive_address=receive_value,
            multicast=multicast_value,
            network_interface=interface_value,
            runtime_mode=runtime_mode,
            role=role,
            transport=transport,
            allowed_hosts=allowed_hosts_value,
            allow_external=allow_external,
        )
    except ConfigurationError as exc:
        raise click.ClickException(str(exc)) from exc

    console.print(f"[green]Target for '{name}' updated.[/green]")


@configs.group()
@click.pass_context
def assemblies(ctx: click.Context) -> None:
    """Manage assemblies within a stored configuration."""

    ctx.ensure_object(dict)


@assemblies.command("list")
@click.argument("name")
@click.pass_obj
def list_assemblies(obj: Dict[str, Any], name: str) -> None:
    """List assemblies defined in a configuration."""

    store = _get_store(obj)
    try:
        config = store.get(name)
    except ConfigurationNotFoundError as exc:
        raise click.ClickException(f"Configuration '{name}' not found") from exc

    if not config.assemblies:
        console.print(f"[yellow]Configuration '{name}' has no assemblies.[/yellow]")
        return

    table = Table(title=f"Assemblies in '{name}'")
    table.add_column("ID", justify="right")
    table.add_column("Name")
    table.add_column("Direction")
    table.add_column("Size (bits)", justify="right")
    table.add_column("Signals", justify="right")
    table.add_column("Production interval (ms)", justify="right")

    for assembly in config.assemblies:
        table.add_row(
            str(assembly.assembly_id),
            assembly.name,
            (assembly.direction or "output").title(),
            "" if assembly.size_bits is None else str(assembly.size_bits),
            str(len(assembly.signals)),
            "" if assembly.production_interval_ms is None else str(assembly.production_interval_ms),
        )

    console.print(table)


@assemblies.command("add")
@click.argument("name")
@click.option("--assembly-id", required=True, help="Numeric assembly identifier (supports 0x prefix).")
@click.option("--assembly-name", required=True, help="Human-readable assembly name.")
@click.option(
    "--direction",
    required=True,
    type=click.Choice(["input", "output", "in", "out"], case_sensitive=False),
    help="Assembly direction.",
)
@click.option("--size-bits", required=True, help="Assembly size in bits.")
@click.option(
    "--production-interval",
    help="Production interval in milliseconds (optional).",
)
@click.option(
    "--position",
    type=click.Choice(["end", "start", "before", "after"], case_sensitive=False),
    default="end",
    show_default=True,
    help="Insertion point relative to existing assemblies.",
)
@click.option(
    "--relative",
    help="Reference assembly ID when using --position before/after.",
)
@click.pass_obj
def add_assembly(
    obj: Dict[str, Any],
    name: str,
    assembly_id: str,
    assembly_name: str,
    direction: str,
    size_bits: str,
    production_interval: Optional[str],
    position: str,
    relative: Optional[str],
) -> None:
    """Add a new assembly to a configuration."""

    store = _get_store(obj)
    manager = _get_manager(obj)
    try:
        manager.ensure_config_mutable(name)
    except RuntimeError as exc:
        raise click.ClickException(str(exc)) from exc

    try:
        store.add_assembly(
            name,
            assembly_id=assembly_id,
            assembly_name=assembly_name,
            direction=direction,
            size_bits=size_bits,
            position=position,
            relative_assembly=relative,
            production_interval=production_interval,
        )
    except (ConfigurationNotFoundError, ConfigurationError) as exc:
        raise click.ClickException(str(exc)) from exc

    console.print(f"[green]Assembly '{assembly_name}' added to '{name}'.[/green]")


@assemblies.command("update")
@click.argument("name")
@click.argument("assembly_id", type=int)
@click.option("--new-id", help="Replacement assembly identifier.")
@click.option(
    "--direction",
    type=click.Choice(["input", "output", "in", "out"], case_sensitive=False),
    help="New assembly direction.",
)
@click.option("--size-bits", help="Updated size in bits.")
@click.option("--production-interval", help="Updated production interval in ms.")
@click.pass_obj
def update_assembly(
    obj: Dict[str, Any],
    name: str,
    assembly_id: int,
    new_id: Optional[str],
    direction: Optional[str],
    size_bits: Optional[str],
    production_interval: Optional[str],
) -> None:
    """Update assembly metadata such as ID, direction, or size."""

    store = _get_store(obj)
    manager = _get_manager(obj)
    try:
        config = store.get(name)
    except ConfigurationNotFoundError as exc:
        raise click.ClickException(f"Configuration '{name}' not found") from exc

    try:
        assembly = config.find_assembly(assembly_id)
    except ConfigurationError as exc:
        raise click.ClickException(str(exc)) from exc

    try:
        manager.ensure_config_mutable(name)
    except RuntimeError as exc:
        raise click.ClickException(str(exc)) from exc

    resolved_id = new_id if new_id is not None else str(assembly.assembly_id)
    resolved_direction = direction or (assembly.direction or "output")
    if size_bits is None and assembly.size_bits is not None:
        size_bits = str(assembly.size_bits)
    resolved_size = size_bits
    if production_interval is None and assembly.production_interval_ms is not None:
        production_interval = str(assembly.production_interval_ms)

    try:
        updated = store.update_assembly(
            name,
            assembly_id,
            new_id=resolved_id,
            direction=resolved_direction,
            size_bits=resolved_size,
            production_interval=production_interval,
        )
    except ConfigurationError as exc:
        raise click.ClickException(str(exc)) from exc

    console.print(
        f"[green]Assembly '{updated.name}' ({updated.assembly_id}) updated for '{name}'.[/green]"
    )


@assemblies.command("remove")
@click.argument("name")
@click.argument("assembly_id", type=int)
@click.pass_obj
def remove_assembly(obj: Dict[str, Any], name: str, assembly_id: int) -> None:
    """Remove an assembly from a configuration."""

    store = _get_store(obj)
    manager = _get_manager(obj)
    try:
        manager.ensure_config_mutable(name)
    except RuntimeError as exc:
        raise click.ClickException(str(exc)) from exc

    try:
        store.remove_assembly(name, assembly_id)
    except (ConfigurationNotFoundError, ConfigurationError) as exc:
        raise click.ClickException(str(exc)) from exc

    console.print(f"[green]Assembly {assembly_id} removed from '{name}'.[/green]")


@assemblies.group()
@click.pass_context
def signals(ctx: click.Context) -> None:
    """Manage signals within an assembly."""

    ctx.ensure_object(dict)


@signals.command("set")
@click.argument("name")
@click.argument("assembly_id", type=int)
@click.argument("signal_name")
@click.option("--value", type=str, help="New signal value.")
@click.option("--clear", is_flag=True, help="Clear the stored value.")
@click.pass_obj
def set_signal_value(
    obj: Dict[str, Any],
    name: str,
    assembly_id: int,
    signal_name: str,
    value: Optional[str],
    clear: bool,
) -> None:
    """Update the value of an output signal."""

    if value is None and not clear:
        raise click.UsageError("Provide --value or --clear to modify the signal.")
    if clear and value is not None:
        raise click.UsageError("--value and --clear are mutually exclusive.")

    store = _get_store(obj)
    payload = None if clear else value
    try:
        updated = store.update_signal_value(name, assembly_id, signal_name, payload)
    except ConfigurationNotFoundError as exc:
        raise click.ClickException(f"Configuration '{name}' not found") from exc
    except ConfigurationError as exc:
        raise click.ClickException(str(exc)) from exc

    manager = _get_manager(obj)
    manager.notify_output_update(name)

    if clear:
        console.print(f"[green]Signal '{signal_name}' cleared.[/green]")
    else:
        console.print(f"[green]Signal '{updated.name}' updated to '{value}'.[/green]")


@signals.command("update")
@click.argument("name")
@click.argument("assembly_id", type=int)
@click.argument("signal_name")
@click.option("--new-name", help="Rename the signal.")
@click.option("--offset", type=int, help="Set a new bit offset.")
@click.option(
    "--type",
    "signal_type",
    type=click.Choice(CIP_SIGNAL_TYPES, case_sensitive=False),
    help="Update the signal type.",
)
@click.pass_obj
def update_signal_metadata(
    obj: Dict[str, Any],
    name: str,
    assembly_id: int,
    signal_name: str,
    new_name: Optional[str],
    offset: Optional[int],
    signal_type: Optional[str],
) -> None:
    """Update structural metadata for a signal."""

    store = _get_store(obj)
    manager = _get_manager(obj)
    try:
        config = store.get(name)
    except ConfigurationNotFoundError as exc:
        raise click.ClickException(f"Configuration '{name}' not found") from exc

    try:
        current = config.find_signal(assembly_id, signal_name)
    except ConfigurationError as exc:
        raise click.ClickException(str(exc)) from exc
    resolved_name = new_name or current.name
    resolved_offset = offset if offset is not None else current.offset or 0
    resolved_type = signal_type or current.signal_type

    try:
        manager.ensure_config_mutable(name)
    except RuntimeError as exc:
        raise click.ClickException(str(exc)) from exc

    try:
        store.update_signal_details(
            name,
            assembly_id,
            signal_name,
            new_name=resolved_name,
            offset=str(resolved_offset),
            signal_type=resolved_type,
        )
    except ConfigurationError as exc:
        raise click.ClickException(str(exc)) from exc

    console.print(f"[green]Signal '{signal_name}' updated in assembly {assembly_id}.[/green]")


@signals.command("add")
@click.argument("name")
@click.argument("assembly_id", type=int)
@click.option("--new-name", required=True, help="Name of the new signal.")
@click.option("--offset", required=True, help="Bit offset for the signal.")
@click.option(
    "--type",
    "signal_type",
    required=True,
    type=click.Choice(CIP_SIGNAL_TYPES, case_sensitive=False),
    help="Signal data type.",
)
@click.option(
    "--position",
    type=click.Choice(["after", "before", "end", "start"], case_sensitive=False),
    default="after",
    show_default=True,
    help="Insertion point relative to --relative.",
)
@click.option(
    "--relative",
    help="Existing signal name used as the insertion reference.",
)
@click.pass_obj
def add_signal(
    obj: Dict[str, Any],
    name: str,
    assembly_id: int,
    new_name: str,
    offset: str,
    signal_type: str,
    position: str,
    relative: Optional[str],
) -> None:
    """Add a signal to an assembly."""

    store = _get_store(obj)
    manager = _get_manager(obj)
    try:
        manager.ensure_config_mutable(name)
    except RuntimeError as exc:
        raise click.ClickException(str(exc)) from exc

    try:
        store.add_signal(
            name,
            assembly_id,
            new_name=new_name,
            offset=offset,
            signal_type=signal_type,
            position=position,
            relative_signal=relative,
        )
    except (ConfigurationNotFoundError, ConfigurationError) as exc:
        raise click.ClickException(str(exc)) from exc

    console.print(
        f"[green]Signal '{new_name}' added to assembly {assembly_id} in '{name}'.[/green]"
    )


@signals.command("remove")
@click.argument("name")
@click.argument("assembly_id", type=int)
@click.argument("signal_name")
@click.pass_obj
def remove_signal(obj: Dict[str, Any], name: str, assembly_id: int, signal_name: str) -> None:
    """Remove a signal from an assembly."""

    store = _get_store(obj)
    manager = _get_manager(obj)
    try:
        manager.ensure_config_mutable(name)
    except RuntimeError as exc:
        raise click.ClickException(str(exc)) from exc

    try:
        store.remove_signal(name, assembly_id, signal_name)
    except (ConfigurationNotFoundError, ConfigurationError) as exc:
        raise click.ClickException(str(exc)) from exc

    console.print(
        f"[green]Signal '{signal_name}' removed from assembly {assembly_id} in '{name}'.[/green]"
    )


@configs.command("start")
@click.argument("name")
@click.option(
    "--simulate-handshake",
    is_flag=True,
    help="Skip live network activity and simulate the handshake steps.",
)
@click.option(
    "--no-runtime",
    is_flag=True,
    help="Perform the handshake but do not start the runtime even if configured for live mode.",
)
@click.option(
    "--duration",
    type=float,
    help="Automatically stop the runtime after the specified number of seconds.",
)
@click.option(
    "--cycle-interval",
    type=float,
    default=0.1,
    show_default=True,
    help="Loop interval for cyclic updates when running in live mode.",
)
@click.pass_obj
def start_configuration(
    obj: Dict[str, Any],
    name: str,
    simulate_handshake: bool,
    no_runtime: bool,
    duration: Optional[float],
    cycle_interval: float,
) -> None:
    """Perform the configured handshake and optionally run the simulator runtime."""

    store = _get_store(obj)
    try:
        config = store.get(name)
    except ConfigurationNotFoundError as exc:
        raise click.ClickException(f"Configuration '{name}' not found") from exc

    manager = SimulatorManager(cycle_interval=cycle_interval)
    obj["manager"] = manager

    simulate_value = True if simulate_handshake else None
    try:
        handshake = manager.start(config, store, simulate_handshake=simulate_value)
    except RuntimeError as exc:
        raise click.ClickException(str(exc)) from exc

    _render_handshake(handshake)

    if not handshake.success:
        manager.stop()
        raise click.ClickException(_format_handshake_failure(handshake))

    active = manager.active()
    runtime = active.runtime if active else None

    if runtime is None or no_runtime:
        if runtime is not None and no_runtime:
            console.print("[yellow]Runtime startup suppressed by --no-runtime.[/yellow]")
        manager.stop()
        console.print(f"[green]Handshake complete for '{name}'.[/green]")
        return

    if duration is not None and duration <= 0:
        manager.stop()
        raise click.ClickException("Duration must be greater than zero seconds.")

    console.print(
        f"[green]Runtime active for '{name}'. Press CTRL+C to stop." + (
            "" if duration is None else f" Auto-stop after {duration:.2f}s."
        )
    )

    start_time = time.monotonic()
    try:
        while True:
            if duration is not None and (time.monotonic() - start_time) >= duration:
                console.print("[yellow]Runtime duration reached; stopping...[/yellow]")
                break
            time.sleep(0.5)
    except KeyboardInterrupt:
        console.print("[yellow]Stopping runtime...[/yellow]")
    finally:
        manager.stop()
        console.print(f"[green]Runtime for '{name}' stopped.[/green]")


@cli.command()
@click.option("--profile", type=click.Choice([p.name for p in make_default_profiles()]), help="Device profile to use.")
@click.option("--profile-file", type=click.Path(exists=True, dir_okay=False), help="Path to custom profile JSON file.")
@click.option(
    "--scenario",
    "scenario_files",
    type=click.Path(exists=True, dir_okay=False),
    required=True,
    multiple=True,
    help="JSON file describing simulation steps. Repeat for multiple scenarios.",
)
@click.option("--ip", default="127.0.0.1", help="Target IP address for live sessions.")
@click.option("--port", default=44818, show_default=True, type=int, help="Target port.")
@click.option("--retries", default=3, show_default=True, type=int, help="Retry attempts.")
@click.option("--timeout", default=2.5, show_default=True, type=float, help="Request timeout in seconds.")
@click.option("--report", type=click.Path(dir_okay=False), help="Where to write the JSON report.")
@click.option("--halt/--no-halt", default=True, show_default=True, help="Stop on first failure.")
@click.option(
    "--workers",
    default=1,
    show_default=True,
    type=int,
    help="Number of scenarios to execute in parallel.",
)
@click.option("--slot", type=int, help="Slot identifier when targeting chassis-based PLCs.")
@click.option(
    "--allowed-host",
    "allowed_hosts",
    multiple=True,
    help="Additional hostnames or IPs to whitelist for live sessions.",
)
@click.option(
    "--allow-external",
    is_flag=True,
    help="Bypass the safety whitelist and allow external connections.",
)
@click.option(
    "--username-env",
    type=str,
    help="Environment variable containing a CIP username for pycomm3 sessions.",
)
@click.option(
    "--password-env",
    type=str,
    help="Environment variable containing a CIP password for pycomm3 sessions.",
)
def run(
    profile: Optional[str],
    profile_file: Optional[str],
    scenario_files: tuple[str, ...],
    ip: str,
    port: int,
    retries: int,
    timeout: float,
    report: Optional[str],
    halt: bool,
    slot: Optional[int],
    allowed_hosts: tuple[str, ...],
    allow_external: bool,
    username_env: Optional[str],
    password_env: Optional[str],
    workers: int,
) -> None:
    """Execute a simulation scenario."""

    if workers < 1:
        raise click.BadParameter("workers must be greater than or equal to 1", param_hint="workers")

    profile_obj = _load_profile(profile, profile_file)
    allowed = list(SessionConfig().allowed_hosts)
    if allowed_hosts:
        allowed.extend(list(allowed_hosts))
    allowed = list(dict.fromkeys(allowed))
    config = SessionConfig(
        ip_address=ip,
        port=port,
        retries=retries,
        timeout=timeout,
        slot=slot,
        allowed_hosts=tuple(allowed),
        allow_external=allow_external,
        username_env_var=username_env,
        password_env_var=password_env,
    )
    if allow_external:
        console.print(
            "[yellow]External connections explicitly enabled. Confirm the target network is approved before proceeding.[/yellow]"
        )

    scenario_map: dict[str, SimulationScenario] = {}
    for scenario_path in scenario_files:
        steps = _load_scenario(Path(scenario_path))
        scenario_session = CIPSession(config=config, profile=profile_obj)
        scenario_map[scenario_path] = SimulationScenario(
            session=scenario_session,
            steps=steps,
            halt_on_failure=halt,
        )

    if report and len(scenario_map) > 1:
        raise click.UsageError("--report is only supported when running a single scenario")

    if len(scenario_map) == 1 and workers == 1:
        _, scenario_runner = next(iter(scenario_map.items()))
        with scenario_runner.session.lifecycle():
            result = scenario_runner.execute()
        _render_single_result(result)
        if report:
            output_path = Path(report)
            result.write_json(output_path)
            console.print(f"Report written to {output_path}")
        return

    try:
        results = run_scenarios_parallel(scenario_map, max_workers=workers)
    except ScenarioExecutionError as exc:
        for name, error in exc.failures.items():
            console.print(f"[red]Scenario '{name}' failed: {error}[/red]")
        raise click.Abort()

    _render_multi_results(results)


@cli.command()
@click.option(
    "--config-file",
    type=click.Path(exists=True, dir_okay=False, path_type=Path),
    required=True,
    help="Simulator configuration JSON file.",
)
@click.option(
    "--cycle-interval",
    default=0.1,
    show_default=True,
    type=float,
    help="Loop interval for cyclic updates (seconds).",
)
@click.option(
    "--role",
    type=click.Choice(["originator", "target"]),
    help="Override the role defined in the configuration file.",
)
@click.option(
    "--transport",
    type=click.Choice(["pycomm3", "pycipsim"]),
    help="Override the transport mode for originator sessions.",
)
def runtime(
    config_file: Path,
    cycle_interval: float,
    role: Optional[str],
    transport: Optional[str],
) -> None:
    """Start a live runtime based on a saved simulator configuration."""

    config = _load_simulator_config(config_file)
    if role:
        config.role = normalize_role(role)
    if transport:
        config.transport = normalize_transport_mode(transport)
    tmp_store_path = Path(tempfile.mkdtemp(prefix="pycipsim-cli-")) / "config.json"
    store = ConfigurationStore(storage_path=tmp_store_path)
    store.upsert(config)
    if config.role == "target":
        transport_mode = (config.transport or "pycipsim").lower()
        if transport_mode == "enip":
            runtime = ENIPTargetRuntime(config, store, cycle_interval=cycle_interval)
            runtime.start()
            listen_port = runtime.tcp_port
            console.print(
                f"[green]ENIP target runtime listening on {config.target_ip}:{listen_port}. Press CTRL+C to stop.[/green]"
            )
        else:
            runtime = CIPTargetRuntime(config, store, cycle_interval=cycle_interval)
            runtime.start()
            console.print(
                f"[green]Target runtime listening on {config.target_ip}:{config.target_port}. Press CTRL+C to stop.[/green]"
            )
        try:
            while True:
                time.sleep(1.0)
        except KeyboardInterrupt:
            console.print("Stopping target runtime...")
        finally:
            runtime.stop()
        return

    session_metadata = dict(config.metadata)
    max_connection_size = config.max_connection_size_bytes()
    if max_connection_size > 0:
        session_metadata["max_connection_size_bytes"] = max_connection_size
    forward_open = config.build_forward_open_metadata()
    if forward_open:
        session_metadata["forward_open"] = forward_open
    allowed_hosts = list(SessionConfig().allowed_hosts)
    allowed_hosts.extend(config.allowed_hosts)
    allowed_hosts.append(config.target_ip)
    deduped_hosts: list[str] = []
    seen_hosts: set[str] = set()
    for host in allowed_hosts:
        if not host or host in seen_hosts:
            continue
        deduped_hosts.append(host)
        seen_hosts.add(host)
    session_config = SessionConfig(
        ip_address=config.target_ip,
        port=config.target_port,
        network_interface=config.network_interface,
        metadata=session_metadata,
        allowed_hosts=tuple(deduped_hosts),
        allow_external=config.allow_external,
        transport=config.transport,
    )
    session = CIPSession(session_config)
    runtime = CIPIORuntime(
        configuration=config,
        store=store,
        session=session,
        cycle_interval=cycle_interval,
    )
    runtime.start()
    console.print(
        f"[green]Originator runtime connected to {config.target_ip}:{config.target_port}. Press CTRL+C to stop.[/green]"
    )
    try:
        while True:
            time.sleep(1.0)
    except KeyboardInterrupt:
        console.print("Stopping originator runtime...")
    finally:
        runtime.stop()


@cli.command()
@click.option(
    "--config-file",
    type=click.Path(exists=True, dir_okay=False, path_type=Path),
    required=True,
    help="Simulator configuration JSON or YAML file.",
)
def inspect(config_file: Path) -> None:
    """Display a rich summary of a simulator configuration."""

    config = _load_simulator_config(config_file)
    _render_configuration_overview(config)


@cli.command()
@click.option("--profile", type=click.Choice([p.name for p in make_default_profiles()]), help="Device profile to use.")
@click.option("--profile-file", type=click.Path(exists=True, dir_okay=False), help="Path to custom profile JSON file.")
@click.option("--ip", default="127.0.0.1", show_default=True, help="Target IP address for live sessions.")
@click.option("--port", default=44818, show_default=True, type=int, help="Target port.")
@click.option("--retries", default=3, show_default=True, type=int, help="Retry attempts.")
@click.option("--timeout", default=2.5, show_default=True, type=float, help="Request timeout in seconds.")
@click.option("--messages", default=200, show_default=True, type=int, help="Number of benchmark requests to send.")
@click.option("--warmup", default=10, show_default=True, type=int, help="Warmup requests to issue before measuring throughput.")
@click.option(
    "--target-throughput",
    default=100.0,
    show_default=True,
    type=float,
    help="Required throughput in messages per second.",
)
@click.option("--service", default="ECHO", show_default=True, help="CIP service code to exercise.")
@click.option("--tag", default="BenchmarkTag", show_default=True, help="Tag path used for the benchmark request.")
@click.option("--payload", default="Hello CIP", show_default=True, help="Payload to send with each request.")
@click.option("--slot", type=int, help="Slot identifier when targeting chassis-based PLCs.")
@click.option(
    "--allowed-host",
    "allowed_hosts",
    multiple=True,
    help="Additional hostnames or IPs to whitelist for live sessions.",
)
@click.option("--allow-external", is_flag=True, help="Bypass the safety whitelist and allow external connections.")
@click.option("--username-env", type=str, help="Environment variable containing a CIP username for pycomm3 sessions.")
@click.option("--password-env", type=str, help="Environment variable containing a CIP password for pycomm3 sessions.")
def benchmark(
    profile: Optional[str],
    profile_file: Optional[str],
    ip: str,
    port: int,
    retries: int,
    timeout: float,
    messages: int,
    warmup: int,
    target_throughput: float,
    service: str,
    tag: str,
    payload: str,
    slot: Optional[int],
    allowed_hosts: tuple[str, ...],
    allow_external: bool,
    username_env: Optional[str],
    password_env: Optional[str],
) -> None:
    """Validate simulator throughput against performance targets."""

    if messages < 1:
        raise click.BadParameter("messages must be at least 1", param_hint="messages")
    if warmup < 0:
        raise click.BadParameter("warmup must be zero or greater", param_hint="warmup")
    if target_throughput <= 0:
        raise click.BadParameter(
            "target-throughput must be greater than zero", param_hint="target-throughput"
        )

    profile_obj = _load_profile(profile, profile_file)
    allowed = list(SessionConfig().allowed_hosts)
    if allowed_hosts:
        allowed.extend(list(allowed_hosts))
    allowed = list(dict.fromkeys(allowed))
    config = SessionConfig(
        ip_address=ip,
        port=port,
        retries=retries,
        timeout=timeout,
        slot=slot,
        allowed_hosts=tuple(allowed),
        allow_external=allow_external,
        username_env_var=username_env,
        password_env_var=password_env,
    )

    if allow_external:
        console.print(
            "[yellow]External connections explicitly enabled. Confirm the target network is approved before proceeding.[/yellow]"
        )

    session = CIPSession(config=config, profile=profile_obj)
    request = ServiceRequest(
        service_code=service,
        tag_path=tag,
        payload=payload.encode("latin1") if payload else None,
    )

    try:
        with session.lifecycle():
            result = run_benchmark(session, request, message_count=messages, warmup=warmup)
    except TransportError as exc:
        raise click.ClickException(str(exc)) from exc

    _render_benchmark(result, target_throughput)
    if result.throughput_per_second < target_throughput:
        raise click.ClickException(
            f"Throughput {result.throughput_per_second:.2f} msg/s did not meet the target of {target_throughput:.2f} msg/s"
        )


@cli.command()
@click.option("--host", default="127.0.0.1", show_default=True, help="Host interface to bind the web UI.")
@click.option("--port", default=8000, show_default=True, type=int, help="Port for the web UI.")
@click.option(
    "--reload/--no-reload",
    default=False,
    show_default=True,
    help="Enable auto-reload (development only).",
)
def web(host: str, port: int, reload: bool) -> None:
    """Launch the web-based configuration interface."""

    try:
        import uvicorn
    except ImportError as exc:  # pragma: no cover - optional dependency
        raise click.UsageError(
            "uvicorn is required to launch the web UI. Reinstall PyCIPSim with its default dependencies or install uvicorn."
        ) from exc

    from .web import get_app

    app = get_app()
    uvicorn.run(app, host=host, port=port, reload=reload)


@cli.command()
@click.option(
    "--config",
    "config_path",
    type=click.Path(exists=True, dir_okay=False),
    help="Simulator configuration JSON or YAML file.",
)
@click.option(
    "--assembly-file",
    type=click.Path(exists=True, dir_okay=False),
    help="Assembly definitions in JSON or YAML.",
)
@click.option("--name", default="TargetServer", show_default=True, help="Configuration name when using --assembly-file.")
@click.option("--listener-host", type=str, help="Override the listener host binding.")
@click.option(
    "--listener-port",
    type=int,
    help="Override the listener TCP/UDP port (0 selects a random free port).",
)
@click.option("--listener-interface", type=str, help="Override the listener network interface identifier.")
@click.option(
    "--duration",
    type=float,
    help="Seconds to run before exiting. Runs until interrupted when omitted.",
)
def serve(
    config_path: Optional[str],
    assembly_file: Optional[str],
    name: str,
    listener_host: Optional[str],
    listener_port: Optional[int],
    listener_interface: Optional[str],
    duration: Optional[float],
) -> None:
    """Start the simulator in target mode and expose assemblies to originators."""

    if not config_path and not assembly_file:
        raise click.UsageError("Provide either --config or --assembly-file.")
    if config_path and assembly_file:
        raise click.UsageError("Use --config or --assembly-file, not both.")
    if duration is not None and duration < 0:
        raise click.BadParameter("duration must be zero or positive", param_hint="duration")

    if config_path:
        structure = _load_structure(Path(config_path))
        if not isinstance(structure, dict):
            raise click.ClickException("Configuration file must contain an object at the top level.")
        data = structure
    else:
        structure = _load_structure(Path(assembly_file))
        assemblies = _load_assemblies_payload(structure)
        data = {
            "name": name,
            "role": "target",
            "listener": {},
            "target": {"ip": "127.0.0.1", "port": 44818},
            "assemblies": assemblies,
        }

    try:
        config = SimulatorConfiguration.from_dict(data)
    except ConfigurationError as exc:
        raise click.ClickException(f"Invalid configuration: {exc}") from exc

    if config.role != "target":
        console.print("[yellow]Overriding simulator role to 'target' for the serve command.[/yellow]")
        config.role = "target"

    if listener_host:
        config.listener_host = listener_host
    elif not config.listener_host:
        config.listener_host = "0.0.0.0"
    if listener_port is not None:
        config.listener_port = listener_port
    if listener_interface is not None:
        config.listener_interface = listener_interface or None
    if not config.listener_host:
        config.listener_host = "0.0.0.0"

    cycle_interval = max(0.05, config.default_production_interval_seconds())

    with tempfile.TemporaryDirectory(prefix="pycipsim-serve-") as tmpdir:
        store = ConfigurationStore(storage_path=Path(tmpdir) / "config.json")
        store.upsert(config)

        host = AssemblyHost(config.assemblies, cycle_interval=cycle_interval)

        def _input_callback(assembly_id: int, values: Dict[str, object]) -> None:
            for signal_name, signal_value in values.items():
                if signal_value is None:
                    continue
                with contextlib.suppress(Exception):
                    store.update_signal_value(
                        config.name, assembly_id, signal_name, str(signal_value)
                    )

        host.set_input_callback(_input_callback)
        for assembly in config.assemblies:
            if (assembly.direction or "").lower() not in {"output", "out"}:
                continue
            host.register_producer(
                assembly.assembly_id,
                _build_store_producer_cli(store, config.name, assembly.assembly_id),
            )
        _sync_host_outputs_cli(host, config)

        server = ENIPServer(
            host=config.listener_host or "0.0.0.0",
            tcp_port=config.listener_port,
            udp_port=config.listener_port,
            connection_manager=ConnectionManager(),
            reaper_interval=max(cycle_interval, 0.5),
            assembly_host=host,
        )
        try:
            server.start()
        except Exception as exc:  # pragma: no cover - server startup failure
            raise click.ClickException(f"Failed to start ENIP server: {exc}") from exc

        actual_port = server.tcp_port
        outputs = [a for a in config.assemblies if (a.direction or "").lower() in {"output", "out"}]
        inputs = [a for a in config.assemblies if (a.direction or "").lower() in {"input", "in"}]
        console.print(
            f"Target simulator listening on {config.listener_host}:{actual_port} "
            f"with {len(outputs)} outputs and {len(inputs)} inputs. Press Ctrl+C to stop."
        )

        stop_at = time.monotonic() + duration if duration is not None else None
        try:
            while True:
                if stop_at is not None and time.monotonic() >= stop_at:
                    break
                time.sleep(0.1)
        except KeyboardInterrupt:
            console.print("\nStopping target server...")
        finally:
            server.stop()
        console.print("Target server stopped.")

@cli.command("list-profiles")
def list_profiles() -> None:
    """Display bundled device profiles."""

    profiles = make_default_profiles()
    table = Table(title="Available Device Profiles")
    table.add_column("Name")
    table.add_column("Services")
    for profile in profiles:
        table.add_row(profile.name, ", ".join(profile.services.keys()))
    console.print(table)


@cli.command()
@click.argument("output", type=click.Path(dir_okay=False))
def scaffold(output: str) -> None:
    """Generate a template scenario JSON file."""

    steps = [
        {
            "request": {
                "service_code": "ECHO",
                "tag_path": "SimulatedTag",
                "payload": "Hello CIP",
                "metadata": {"comment": "Example"},
            },
            "expected_status": "SUCCESS",
            "description": "Verify echo service",
        }
    ]
    output_path = Path(output)
    output_path.parent.mkdir(parents=True, exist_ok=True)
    output_path.write_text(json.dumps(steps, indent=2), encoding="utf-8")
    console.print(f"Scenario template written to {output_path}")


def _render_configuration_overview(config: SimulatorConfiguration) -> None:
    role_label = Text((config.role or "originator").replace("_", " ").title(), style="bold magenta")
    overview = Table.grid(expand=True)
    overview.add_column(justify="left")
    overview.add_column(justify="right")
    overview.add_row(Text(config.name, style="bold cyan"), role_label)
    transport_mode = (config.transport or "pycomm3").replace("_", " ")
    runtime_mode = (config.runtime_mode or "simulated").replace("_", " ")
    assembly_summary = f"{len(config.assemblies)} assemblies" if config.assemblies else "No assemblies"
    overview.add_row(
        Text(f"{transport_mode} transport • {runtime_mode}", style="dim"),
        Text(assembly_summary, style="dim"),
    )
    console.print(Panel(overview, title="Simulator Overview", border_style="bright_cyan"))

    connection_table = Table(box=box.ROUNDED, expand=True)
    connection_table.add_column("Field", style="cyan", no_wrap=True)
    connection_table.add_column("Value", style="white", overflow="fold")
    connection_table.add_row("Target", f"{config.target_ip}:{config.target_port}")
    if config.network_interface:
        connection_table.add_row("Network interface", config.network_interface)
    if config.receive_address:
        connection_table.add_row("Receive address", config.receive_address)
    connection_table.add_row("Transport", transport_mode.title())
    connection_table.add_row("Runtime mode", runtime_mode.title())
    connection_table.add_row("Multicast", "Yes" if getattr(config, "multicast", False) else "No")
    allowed_hosts = "\n".join(config.allowed_hosts) if config.allowed_hosts else "—"
    connection_table.add_row("Allowed hosts", allowed_hosts)
    connection_table.add_row("Allow external", "Yes" if config.allow_external else "No")
    listener_host = getattr(config, "listener_host", None)
    listener_port = getattr(config, "listener_port", None)
    if listener_host or listener_port is not None:
        host_text = listener_host or "0.0.0.0"
        if listener_port is not None:
            host_text = f"{host_text}:{listener_port}"
        connection_table.add_row("Listener", host_text)
    listener_interface = getattr(config, "listener_interface", None)
    if listener_interface:
        connection_table.add_row("Listener iface", listener_interface)

    metadata_table = Table(box=box.ROUNDED, expand=True)
    metadata_table.add_column("Key", style="magenta", no_wrap=True)
    metadata_table.add_column("Value", style="white", overflow="fold")
    if config.metadata:
        for key, value in sorted(config.metadata.items()):
            metadata_table.add_row(str(key), _format_metadata_value(value))
    else:
        metadata_table.add_row("—", "No metadata entries")

    console.print(
        Columns(
            [
                Panel(connection_table, title="Connection", border_style="bright_blue"),
                Panel(metadata_table, title="Metadata", border_style="bright_magenta"),
            ],
            equal=True,
            expand=True,
        )
    )

    assembly_tree = Tree("[bold]Assemblies[/bold]")
    if config.assemblies:
        for assembly in config.assemblies:
            direction = (assembly.direction or "").replace("_", " ").strip() or "Unspecified"
            direction_label = direction.title()
            summary_bits = f"{assembly.size_bits} bits"
            branch_label = f"[cyan]#{assembly.assembly_id}[/cyan] {assembly.name or 'Assembly'} • {direction_label} • {summary_bits}"
            if assembly.production_interval_ms:
                branch_label += f" • {assembly.production_interval_ms} ms"
            branch = assembly_tree.add(branch_label)
            if assembly.signals:
                for signal in assembly.signals:
                    branch.add(_render_signal_line(signal))
            else:
                branch.add("[dim]No signals defined[/dim]")
    else:
        assembly_tree.add("[dim]No assemblies defined[/dim]")

    console.print(Panel(assembly_tree, title="Assemblies", border_style="yellow"))


def _render_signal_line(signal: Any) -> str:
    bits = signal.bit_length()
    pieces = [f"@{signal.offset}", signal.name, f"[{signal.signal_type}]"]
    if bits:
        pieces.append(f"{bits}b")
    if signal.value not in (None, ""):
        pieces.append(f"= {signal.value}")
    line = " • ".join(pieces)
    if getattr(signal, "is_padding", False):
        return f"[dim]{line} (padding)[/dim]"
    return line


def _format_metadata_value(value: Any) -> str:
    if isinstance(value, (dict, list)):
        try:
            return json.dumps(value, indent=2, sort_keys=True)
        except TypeError:
            return str(value)
    return str(value)


def _load_structure(path: Path) -> Any:
    try:
        return json.loads(path.read_text(encoding="utf-8"))
    except json.JSONDecodeError:
        try:  # pragma: no cover - optional dependency
            import yaml  # type: ignore[import-untyped]
        except ImportError as exc:
            raise click.ClickException(
                "Configuration file is not valid JSON and PyYAML is not installed."
            ) from exc
        try:
            return yaml.safe_load(path.read_text(encoding="utf-8"))
        except Exception as exc:
            raise click.ClickException(f"Failed to parse configuration file: {exc}") from exc


def _load_assemblies_payload(structure: Any) -> List[Dict[str, Any]]:
    if isinstance(structure, dict):
        assemblies = structure.get("assemblies")
    else:
        assemblies = structure
    if assemblies is None:
        raise click.ClickException("Assembly definition file does not contain assemblies data.")
    if not isinstance(assemblies, list):
        raise click.ClickException("Assemblies payload must be a list of definitions.")
    return assemblies


def _build_store_producer_cli(
    store: ConfigurationStore, config_name: str, assembly_id: int
):
    def producer(_: Any) -> Optional[Dict[str, object]]:
        try:
            configuration = store.get(config_name)
        except ConfigurationNotFoundError:
            return None
        try:
            assembly = configuration.find_assembly(assembly_id)
        except Exception:
            return None
        values: Dict[str, object] = {}
        for signal in assembly.signals:
            if signal.is_padding or signal.value is None:
                continue
            values[signal.name] = signal.value
        return values or None

    return producer


def _sync_host_outputs_cli(host: AssemblyHost, config: SimulatorConfiguration) -> None:
    for assembly in config.assemblies:
        direction = (assembly.direction or "").lower()
        if direction not in {"input", "in"}:
            continue
        values: Dict[str, object] = {}
        for signal in assembly.signals:
            if signal.is_padding or signal.value is None:
                continue
            values[signal.name] = signal.value
        if not values:
            continue
        with contextlib.suppress(KeyError):
            host.update_assembly_values(assembly.assembly_id, values)


def _render_benchmark(result: BenchmarkResult, target: float) -> None:
    table = Table(title="Benchmark Summary")
    table.add_column("Metric")
    table.add_column("Value")
    table.add_row("Total messages", str(result.total_messages))
    table.add_row("Duration (s)", f"{result.duration_seconds:.4f}")
    table.add_row("Throughput (msg/s)", f"{result.throughput_per_second:.2f}")
    table.add_row("Successes", str(result.success_count))
    table.add_row("Failures", str(result.failure_count))
    table.add_row("Target throughput (msg/s)", f"{target:.2f}")
    table.add_row(
        "Requirement met",
        "Yes" if result.throughput_per_second >= target else "No",
    )
    console.print(table)


def _render_single_result(result: SimulationResult) -> None:
    console.print(f"Simulation success: {result.success}")
    metrics_table = Table(title="Simulation Metrics")
    metrics_table.add_column("Metric")
    metrics_table.add_column("Value")
    metrics = result.metrics
    metrics_table.add_row("Total steps", str(metrics.total_steps))
    metrics_table.add_row("Completed steps", str(metrics.completed_steps))
    metrics_table.add_row("Successes", str(metrics.success_count))
    metrics_table.add_row("Failures", str(metrics.failure_count))
    metrics_table.add_row("Average round trip (ms)", f"{metrics.average_round_trip_ms:.2f}")
    metrics_table.add_row("Max round trip (ms)", f"{metrics.max_round_trip_ms:.2f}")
    console.print(metrics_table)
    if metrics.status_counts:
        status_table = Table(title="Response Status Counts")
        status_table.add_column("Status")
        status_table.add_column("Count")
        for status, count in metrics.status_counts.items():
            status_table.add_row(status, str(count))
        console.print(status_table)
    table = Table(title="Simulation Responses")
    table.add_column("Service")
    table.add_column("Status")
    table.add_column("Round Trip (ms)")
    table.add_column("Payload")

    for response in result.responses:
        table.add_row(
            response.service,
            response.status,
            f"{response.round_trip_ms:.2f}",
            (response.payload or b"").decode("latin1") if response.payload else "",
        )
    console.print(table)


def _render_multi_results(results: Dict[str, SimulationResult]) -> None:
    summary_table = Table(title="Batch Simulation Summary")
    summary_table.add_column("Scenario")
    summary_table.add_column("Success")
    summary_table.add_column("Completed")
    summary_table.add_column("Failures")
    summary_table.add_column("Avg RT (ms)")
    summary_table.add_column("Max RT (ms)")

    aggregate_success = 0
    total_completed = 0
    total_steps = 0
    total_failures = 0
    weighted_rt = 0.0
    max_rt = 0.0
    status_counts: Dict[str, int] = {}

    for name, result in sorted(results.items()):
        metrics = result.metrics
        summary_table.add_row(
            str(name),
            "Yes" if result.success else "No",
            f"{metrics.completed_steps}/{metrics.total_steps}",
            str(metrics.failure_count),
            f"{metrics.average_round_trip_ms:.2f}",
            f"{metrics.max_round_trip_ms:.2f}",
        )
        if result.success:
            aggregate_success += 1
        total_completed += metrics.completed_steps
        total_steps += metrics.total_steps
        total_failures += metrics.failure_count
        weighted_rt += metrics.average_round_trip_ms * metrics.completed_steps
        max_rt = max(max_rt, metrics.max_round_trip_ms)
        for status, count in metrics.status_counts.items():
            status_counts[status] = status_counts.get(status, 0) + count

    console.print(summary_table)

    aggregate_table = Table(title="Aggregate Metrics")
    aggregate_table.add_column("Metric")
    aggregate_table.add_column("Value")
    aggregate_table.add_row("Scenarios", str(len(results)))
    aggregate_table.add_row("Successful scenarios", str(aggregate_success))
    aggregate_table.add_row("Total steps", str(total_steps))
    aggregate_table.add_row("Completed steps", str(total_completed))
    aggregate_table.add_row("Failures", str(total_failures))
    average_rt = weighted_rt / total_completed if total_completed else 0.0
    aggregate_table.add_row("Average round trip (ms)", f"{average_rt:.2f}")
    aggregate_table.add_row("Max round trip (ms)", f"{max_rt:.2f}")
    console.print(aggregate_table)

    if status_counts:
        status_table = Table(title="Aggregate Response Status Counts")
        status_table.add_column("Status")
        status_table.add_column("Count")
        for status, count in sorted(status_counts.items()):
            status_table.add_row(status, str(count))
        console.print(status_table)


def _load_simulator_config(path: Path) -> SimulatorConfiguration:
    try:
        payload = _load_structure(path)
    except click.ClickException:
        raise
    except Exception as exc:  # pragma: no cover - defensive fallback
        raise click.ClickException(f"Failed to load configuration file: {exc}") from exc

    if not isinstance(payload, dict):
        raise click.ClickException("Configuration file must contain an object at the top level.")

    try:
        return SimulatorConfiguration.from_dict(payload)
    except ConfigurationError as exc:
        raise click.ClickException(f"Invalid configuration: {exc}") from exc


def _load_profile(name: Optional[str], profile_file: Optional[str]) -> DeviceProfile:
    if profile_file:
        data = json.loads(Path(profile_file).read_text(encoding="utf-8"))
        services = {}
        for service_name, response_data in data.get("services", {}).items():
            payload_bytes = (response_data.get("payload") or "").encode("latin1") or None

            def handler(request: ServiceRequest, status=response_data.get("status", "SUCCESS"), payload=payload_bytes) -> ServiceResponse:
                return ServiceResponse(service=request.service_code, status=status, payload=payload)

            services[service_name] = handler
        return DeviceProfile(name=data.get("name", "CustomProfile"), services=services)

    profiles = {profile.name: profile for profile in make_default_profiles()}
    if name and name in profiles:
        return profiles[name]
    if profiles:
        return next(iter(profiles.values()))
    raise click.UsageError("No device profiles available")


def _load_scenario(path: Path) -> Iterable[SimulationStep]:
    data = json.loads(path.read_text(encoding="utf-8"))
    steps = []
    for entry in data:
        request = ServiceRequest(
            service_code=entry["request"]["service_code"],
            tag_path=entry["request"]["tag_path"],
            payload=(entry["request"].get("payload") or "").encode("latin1") or None,
            metadata=entry["request"].get("metadata", {}),
        )
        steps.append(
            SimulationStep(
                request=request,
                expected_status=entry.get("expected_status"),
                description=entry.get("description"),
            )
        )
    return steps


if __name__ == "__main__":  # pragma: no cover
    cli()<|MERGE_RESOLUTION|>--- conflicted
+++ resolved
@@ -20,13 +20,6 @@
 
 from .config_store import ConfigurationNotFoundError, ConfigurationStore
 from .configuration import (
-<<<<<<< HEAD
-=======
-    CIP_SIGNAL_TYPES,
-    RUNTIME_MODES,
-    SIMULATOR_ROLES,
-    TRANSPORT_MODES,
->>>>>>> d2bfdbea
     ConfigurationError,
     SimulatorConfiguration,
     normalize_role,

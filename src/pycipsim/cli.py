--- conflicted
+++ resolved
@@ -13,13 +13,8 @@
 from rich.console import Console
 from rich.table import Table
 
-<<<<<<< HEAD
 from .config_store import ConfigurationStore
 from .configuration import SimulatorConfiguration, normalize_role, normalize_transport_mode
-=======
-from .config_store import ConfigurationNotFoundError, ConfigurationStore
-from .configuration import ConfigurationError, SimulatorConfiguration
->>>>>>> 4e24988c
 from .device import DeviceProfile, ServiceRequest, ServiceResponse, make_default_profiles
 from .engine import (
     BenchmarkResult,
@@ -31,11 +26,7 @@
     run_scenarios_parallel,
 )
 from .logging_config import configure_logging
-<<<<<<< HEAD
 from .runtime import CIPIORuntime
-=======
-from .runtime import AssemblyHost, ConnectionManager, ENIPServer
->>>>>>> 4e24988c
 from .session import CIPSession, SessionConfig, TransportError
 from .target import CIPTargetRuntime
 
@@ -689,7 +680,6 @@
         console.print(status_table)
 
 
-<<<<<<< HEAD
 def _load_simulator_config(path: Path) -> SimulatorConfiguration:
     try:
         payload = json.loads(path.read_text())
@@ -698,73 +688,6 @@
     except json.JSONDecodeError as exc:
         raise click.ClickException(f"Configuration file is not valid JSON: {exc}") from exc
     return SimulatorConfiguration.from_dict(payload)
-=======
-def _load_structure(path: Path) -> Any:
-    try:
-        text = path.read_text(encoding="utf-8")
-    except OSError as exc:
-        raise click.ClickException(f"Failed to read '{path}': {exc}") from exc
-    suffix = path.suffix.lower()
-    if suffix in {".yaml", ".yml"}:
-        try:  # pragma: no cover - optional dependency
-            import yaml  # type: ignore[import-untyped]
-        except ImportError as exc:  # pragma: no cover - optional dependency
-            raise click.ClickException(
-                "Loading YAML files requires PyYAML. Install pycipsim[yaml] to enable this feature."
-            ) from exc
-        try:
-            return yaml.safe_load(text)
-        except Exception as exc:  # pragma: no cover - yaml-specific error reporting
-            raise click.ClickException(f"Failed to parse YAML from '{path}': {exc}") from exc
-    try:
-        return json.loads(text)
-    except json.JSONDecodeError as exc:
-        raise click.ClickException(f"Invalid JSON in '{path}': {exc}") from exc
-
-
-def _load_assemblies_payload(structure: Any) -> List[Dict[str, Any]]:
-    if isinstance(structure, dict):
-        assemblies = structure.get("assemblies")
-        if assemblies is None:
-            raise click.ClickException("Assembly file must include an 'assemblies' list.")
-    else:
-        assemblies = structure
-    if not isinstance(assemblies, list):
-        raise click.ClickException("Assemblies must be provided as a list of definitions.")
-    return assemblies
-
-
-def _build_store_producer_cli(
-    store: ConfigurationStore, config_name: str, assembly_id: int
-) -> Callable[["AssemblyDefinition"], Optional[Dict[str, object]]]:
-    def _producer(_assembly: "AssemblyDefinition") -> Optional[Dict[str, object]]:
-        with contextlib.suppress(ConfigurationNotFoundError, ConfigurationError):
-            configuration = store.get(config_name)
-            assembly = configuration.find_assembly(assembly_id)
-            values: Dict[str, object] = {}
-            for signal in assembly.signals:
-                if getattr(signal, "is_padding", False) or signal.value is None:
-                    continue
-                values[signal.name] = signal.value
-            return values
-        return None
-
-    return _producer
-
-
-def _sync_host_outputs_cli(host: AssemblyHost, configuration: SimulatorConfiguration) -> None:
-    for assembly in configuration.assemblies:
-        direction = (assembly.direction or "").lower()
-        if direction not in {"output", "out"}:
-            continue
-        values: Dict[str, object] = {}
-        for signal in assembly.signals:
-            if getattr(signal, "is_padding", False) or signal.value is None:
-                continue
-            values[signal.name] = signal.value
-        if values:
-            host.update_assembly_values(assembly.assembly_id, values)
->>>>>>> 4e24988c
 
 
 def _load_profile(name: Optional[str], profile_file: Optional[str]) -> DeviceProfile:

--- conflicted
+++ resolved
@@ -71,13 +71,10 @@
             max_connection_size = config.max_connection_size_bytes()
             if max_connection_size > 0:
                 session_metadata["max_connection_size_bytes"] = max_connection_size
-<<<<<<< HEAD
             forward_open = config.build_forward_open_metadata()
             if forward_open:
                 session_metadata["forward_open"] = forward_open
             role = (config.role or "originator").lower()
-=======
->>>>>>> 4e24988c
             allowed_hosts = list(SessionConfig().allowed_hosts)
             allowed_hosts.extend(config.allowed_hosts)
             allowed_hosts.append(config.target_ip)

<!DOCTYPE html>
<html lang="en">
  <head>
    <meta charset="utf-8" />
    <title>PyCIPSim Web</title>
    <style>
      body { font-family: Arial, sans-serif; margin: 2rem; }
      header { display: flex; justify-content: space-between; align-items: center; gap: 1rem; }
      header .header-actions { display: flex; gap: 0.5rem; align-items: center; }
      table { border-collapse: collapse; width: 100%; margin-bottom: 2rem; }
      th, td { border: 1px solid #ccc; padding: 0.5rem; text-align: left; }
      th { background: #f5f5f5; }
      .status { margin-bottom: 1rem; padding: 0.75rem; border-radius: 4px; }
      .status.success { background: #e8f5e9; color: #256029; }
      .status.error { background: #ffebee; color: #b71c1c; }
      form.inline { display: inline; }
      .signal-actions form { display: inline; margin-right: 0.5rem; }
      .signal-actions input[type="text"] { width: 8rem; }
      .grid { display: grid; grid-template-columns: 1fr 1fr; gap: 2rem; }
      .config-list ul { list-style: none; padding: 0; }
      .config-list li { margin-bottom: 0.5rem; }
      .config-list form { display: inline; }
      .handshake-steps { margin-top: 1rem; }
      .target-form { margin-bottom: 1.5rem; }
      .target-form label { display: block; margin-bottom: 0.5rem; }
      .target-form input[type="text"],
      .target-form input[type="number"] { width: 14rem; }
      .target-form .inline-field { display: inline-flex; flex-direction: column; margin-right: 1rem; }
      .add-summary { cursor: pointer; display: inline-flex; align-items: center; justify-content: center; width: 2rem; height: 2rem; border: 1px solid #999; border-radius: 50%; font-size: 1.25rem; background: #fafafa; }
      .add-summary:hover { background: #f0f0f0; }
      details.add-signal { margin-top: 0.5rem; }
      details.add-signal form { margin-top: 0.75rem; display: flex; flex-wrap: wrap; gap: 0.5rem; align-items: flex-end; }
      details.add-signal label { display: flex; flex-direction: column; font-size: 0.9rem; }
      details.add-signal input[type="text"],
      details.add-signal input[type="number"] { width: 10rem; }
      .insert-cell { width: 4rem; text-align: center; }
      .insert-cell details { display: inline-block; }
      .disabled-note { font-style: italic; color: #666; margin-top: 0.5rem; }
      .sr-only {
        position: absolute;
        width: 1px;
        height: 1px;
        padding: 0;
        margin: -1px;
        overflow: hidden;
        clip: rect(0, 0, 0, 0);
        border: 0;
      }
    </style>
  </head>
  <body>
    <header>
      <h1>PyCIPSim Web Simulator</h1>
      <div class="header-actions">
        {% if current %}
          <a href="/configs/{{ current.name }}/export">Export JSON</a>
        {% endif %}
        {% if active %}
          <form method="post" action="/stop" class="inline">
            <button type="submit">Stop Simulator</button>
          </form>
        {% endif %}
      </div>
    </header>

    {% if message %}
      <div class="status success">{{ message }}</div>
    {% endif %}
    {% if error %}
      <div class="status error">{{ error }}</div>
    {% endif %}

    <section class="grid">
      <div class="config-list">
        <h2>Configurations</h2>
        <form method="post" action="/configs/upload" enctype="multipart/form-data">
          <label>Upload configuration (JSON):</label>
          <input type="file" name="file" accept="application/json" required />
          <button type="submit">Upload</button>
        </form>

        <ul>
          {% for cfg in configs %}
            <li>
              <form method="post" action="/configs/{{ cfg.name }}/select" class="inline">
                <button type="submit">Load</button>
              </form>
              <strong>{{ cfg.name }}</strong>
              {% if active and active.configuration_name == cfg.name %}
                <span>(Running)</span>
              {% endif %}
              <form method="post" action="/configs/{{ cfg.name }}/start" class="inline">
                <button type="submit">Start</button>
              </form>
            </li>
          {% else %}
            <li>No configurations uploaded yet.</li>
          {% endfor %}
        </ul>
      </div>

      <div class="config-detail">
        {% if current %}
          {% set is_running = active and active.configuration_name == current.name %}
          <h2>Configuration: {{ current.name }}</h2>
          <div class="target-form">
            <form method="post" action="/configs/{{ current.name }}/target">
              <div class="inline-field">
                <label>Target IP
                  <input type="text" name="target_ip" value="{{ current.target_ip }}" {% if is_running %}disabled{% endif %} />
                </label>
              </div>
              <div class="inline-field">
                <label>Port
                  <input type="number" name="target_port" value="{{ current.target_port }}" {% if is_running %}disabled{% endif %} />
                </label>
              </div>
              <div class="inline-field">
                <label>Receive Address
                  <input type="text" name="receive_address" value="{{ current.receive_address or '' }}" {% if is_running %}disabled{% endif %} />
                </label>
              </div>
              <label>
                <input type="checkbox" name="multicast" value="on" {% if current.multicast %}checked{% endif %} {% if is_running %}disabled{% endif %} />
                Multicast
              </label>
              <div>
                <button type="submit" {% if is_running %}disabled{% endif %}>Save Target</button>
              </div>
            </form>
            {% if is_running %}
              <p class="disabled-note">Target fields are locked while the simulator is running.</p>
            {% endif %}
          </div>

          {% if is_running %}
            <div class="handshake-steps">
              <h3>Handshake Status</h3>
              <p>Started at {{ active.started_at }} (UTC)</p>
              <ul>
                {% for step in active.handshake.steps %}
                  <li>{{ step.phase }} — {{ "Success" if step.success else "Failed" }} ({{ step.detail }})</li>
                {% endfor %}
              </ul>
            </div>
          {% endif %}

          {% for assembly in current.assemblies %}
            <h3>Assembly {{ assembly.name }} (#{{ assembly.assembly_id }})</h3>
<<<<<<< HEAD
            {% set is_input_assembly = assembly.direction and assembly.direction|lower in ['input', 'in'] %}
=======
>>>>>>> c96d2d8e
            {% if not is_running %}
              <details class="add-signal">
                <summary class="add-summary" title="Add signal at start">+</summary>
                <form method="post" action="/configs/{{ current.name }}/assemblies/{{ assembly.assembly_id }}/signals/add">
                  <input type="hidden" name="position" value="before" />
                  <input type="hidden" name="relative_signal" value="{{ assembly.signals[0].name if assembly.signals else '' }}" />
                  <label>Signal Name
                    <input type="text" name="new_name" required />
                  </label>
                  <label>Offset
                    <input type="number" name="offset" required />
                  </label>
                  <label>Type
                    <input type="text" name="signal_type" required />
                  </label>
                  <button type="submit">Add Signal</button>
                </form>
              </details>
            {% endif %}
            {% if not is_running %}
              <div class="sr-only" aria-hidden="true">
                {% for signal in assembly.signals %}
                  {% set form_id = "signal-details-" ~ assembly.assembly_id ~ "-" ~ loop.index0 %}
                  <form
                    id="{{ form_id }}"
                    method="post"
                    action="/configs/{{ current.name }}/assemblies/{{ assembly.assembly_id }}/signals/{{ signal.name }}/details"
                  ></form>
                {% endfor %}
              </div>
            {% endif %}
            <table>
              <thead>
                <tr>
                  <th>Offset</th>
                  <th>Signal</th>
                  <th>Type</th>
                  <th>Value</th>
                  <th class="insert-cell">Insert</th>
                </tr>
              </thead>
              <tbody>
                {% for signal in assembly.signals %}
                  {% set form_id = "signal-details-" ~ assembly.assembly_id ~ "-" ~ loop.index0 %}
                  <tr>
                    <td>
                      {% if is_running %}
                        {{ signal.offset }}
                      {% else %}
                        <input form="{{ form_id }}" type="number" name="offset" value="{{ signal.offset }}" required />
                      {% endif %}
                    </td>
                    <td>
                      {% if is_running %}
                        {{ signal.name }}
                      {% else %}
                        <input form="{{ form_id }}" type="text" name="new_name" value="{{ signal.name }}" required />
                      {% endif %}
                    </td>
                    <td>
                      {% if is_running %}
                        {{ signal.signal_type }}
                      {% else %}
                        <input form="{{ form_id }}" type="text" name="signal_type" value="{{ signal.signal_type }}" required />
                        <button form="{{ form_id }}" type="submit">Save</button>
                      {% endif %}
                    </td>
                    <td class="signal-actions">
                      {% if is_input_assembly %}
                        <input
                          type="text"
                          value="{{ signal.value if signal.value is not none else 0 }}"
                          readonly
                          disabled
                        />
                      {% else %}
                        <form method="post" action="/configs/{{ current.name }}/assemblies/{{ assembly.assembly_id }}/signals/{{ signal.name }}/value">
                          <input type="text" name="value" value="{{ signal.value or '' }}" />
                          <button type="submit" name="action" value="set">Set</button>
                          <button type="submit" name="action" value="clear">Clear</button>
                        </form>
                      {% endif %}
                    </td>
                    <td class="insert-cell">
                      {% if not is_running %}
                        <details class="add-signal">
                          <summary class="add-summary" title="Add signal after">+</summary>
                          <form method="post" action="/configs/{{ current.name }}/assemblies/{{ assembly.assembly_id }}/signals/add">
                            <input type="hidden" name="position" value="after" />
                            <input type="hidden" name="relative_signal" value="{{ signal.name }}" />
                            <label>Signal Name
                              <input type="text" name="new_name" required />
                            </label>
                            <label>Offset
                              <input type="number" name="offset" required />
                            </label>
                            <label>Type
                              <input type="text" name="signal_type" required />
                            </label>
                            <button type="submit">Add Signal</button>
                          </form>
                        </details>
                      {% endif %}
                    </td>
                    <td class="insert-cell">
                      {% if not is_running %}
                        <details class="add-signal">
                          <summary class="add-summary" title="Add signal after">+</summary>
                          <form method="post" action="/configs/{{ current.name }}/assemblies/{{ assembly.assembly_id }}/signals/add">
                            <input type="hidden" name="position" value="after" />
                            <input type="hidden" name="relative_signal" value="{{ signal.name }}" />
                            <label>Signal Name
                              <input type="text" name="new_name" required />
                            </label>
                            <label>Offset
                              <input type="number" name="offset" required />
                            </label>
                            <label>Type
                              <input type="text" name="signal_type" required />
                            </label>
                            <button type="submit">Add Signal</button>
                          </form>
                        </details>
                      {% endif %}
                    </td>
                  </tr>
                {% endfor %}
                {% if not assembly.signals %}
                  <tr>
                    <td colspan="5">No signals defined.</td>
                  </tr>
                {% endif %}
              </tbody>
            </table>
            {% if is_running %}
              <p class="disabled-note">Signal attributes are locked while the simulator is running. Use the value controls to update live data.</p>
            {% endif %}
          {% else %}
            <p>No assemblies defined.</p>
          {% endfor %}
        {% else %}
          <p>Select or upload a configuration to begin.</p>
        {% endif %}
      </div>
    </section>
  </body>
</html><|MERGE_RESOLUTION|>--- conflicted
+++ resolved
@@ -147,10 +147,7 @@
 
           {% for assembly in current.assemblies %}
             <h3>Assembly {{ assembly.name }} (#{{ assembly.assembly_id }})</h3>
-<<<<<<< HEAD
             {% set is_input_assembly = assembly.direction and assembly.direction|lower in ['input', 'in'] %}
-=======
->>>>>>> c96d2d8e
             {% if not is_running %}
               <details class="add-signal">
                 <summary class="add-summary" title="Add signal at start">+</summary>

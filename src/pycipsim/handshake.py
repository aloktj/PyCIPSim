"""Explicit handshake helpers for CIP originator connections."""
from __future__ import annotations

import contextlib
import secrets
import socket
import time
from dataclasses import dataclass, field
from enum import Enum
from typing import Any, Callable, Dict, Iterable, List, Optional, Protocol, Tuple

from .cip import format_path
from .session import SessionConfig


class HandshakePhase(str, Enum):
    """Phases required to establish an originator connection."""

    TCP_CONNECT = "tcp_connect"
    ENIP_SESSION = "enip_session"
    CIP_FORWARD_OPEN = "cip_forward_open"


@dataclass(slots=True)
class HandshakeStep:
    """Outcome of an individual handshake phase."""

    phase: HandshakePhase
    success: bool
    detail: str


@dataclass(slots=True)
class HandshakeResult:
    """Summary of the handshake attempt."""

    success: bool
    steps: List[HandshakeStep] = field(default_factory=list)
    error: Optional[str] = None
    duration_ms: float = 0.0


class HandshakeDriver(Protocol):  # pragma: no cover - interface definition
    """Minimal interface for performing ENIP/CIP steps."""

    def open(self) -> None:
        """Open an ENIP session."""

    def forward_open(self) -> None:
        """Issue a CIP forward-open."""

    def close(self) -> None:
        """Close the ENIP session."""


def _resolve_driver(config: SessionConfig) -> HandshakeDriver:
    try:  # pragma: no cover - optional dependency resolution
        from pycomm3 import CIPDriver, socket_
<<<<<<< HEAD
=======
        from pycomm3.cip.data_types import LogicalSegment, PADDED_EPATH
        from pycomm3.cip_driver import (
            ClassCode,
            ConnectionManagerInstances,
            ConnectionManagerServices,
            MSG_ROUTER_PATH,
            PADDED_EPATH as DRIVER_PADDED_EPATH,
            PRIORITY,
            TIMEOUT_MULTIPLIER,
            TIMEOUT_TICKS,
            UDINT,
            UINT,
        )
>>>>>>> dc6f839d
    except ImportError as exc:  # pragma: no cover - optional dependency resolution
        raise RuntimeError(
            "pycomm3 is required to perform a live handshake. Install pycipsim[pycomm3]."
        ) from exc

<<<<<<< HEAD
=======
    _CONNECTION_TYPE_BASE = {
        # Bits 13-14 encode the connection type while the low 10 bits capture the
        # size. The high nibble in the expected parameters (0x4892/0x2894) maps to
        # these base masks.
        "point_to_point": 0x4800,
        "multicast": 0x2800,
    }

    def _normalize_int(value: Any, *, field: str, default: Optional[int] = None, minimum: Optional[int] = None, maximum: Optional[int] = None) -> int:
        if value is None:
            if default is None:
                raise RuntimeError(f"Forward-open metadata missing '{field}'.")
            value = default
        try:
            number = int(str(value), 0)
        except Exception as exc:  # pragma: no cover - defensive
            raise RuntimeError(f"Forward-open metadata field '{field}' is not numeric: {value!r}") from exc
        if minimum is not None and number < minimum:
            raise RuntimeError(
                f"Forward-open metadata field '{field}' must be at least {minimum}."
            )
        if maximum is not None and number > maximum:
            number = maximum
        return number

    def _normalize_connection_type(value: Any, default: str) -> str:
        mapping = {
            "point_to_point": "point_to_point",
            "point-to-point": "point_to_point",
            "p2p": "point_to_point",
            "unicast": "point_to_point",
            "multicast": "multicast",
            "multi": "multicast",
        }
        if value is None:
            return default
        text = str(value).strip().lower()
        return mapping.get(text, default)

    def _encode_network_parameter(size: int, connection_type: str, *, extended: bool) -> bytes:
        base = _CONNECTION_TYPE_BASE.get(connection_type, _CONNECTION_TYPE_BASE["point_to_point"])
        if extended:
            return UDINT.encode((size & 0xFFFF) | (base << 16))
        return UINT.encode((size & 0x01FF) | base)

    def _build_forward_open_request(metadata: Dict[str, Any]) -> Tuple[bytes, Any, Dict[str, int]]:
        if not metadata:
            raise RuntimeError("Forward-open metadata is required for live handshakes.")

        application_class = _normalize_int(
            metadata.get("application_class", 0x04), field="application_class", minimum=0, maximum=0xFF
        )
        application_instance = _normalize_int(
            metadata.get("application_instance"), field="application_instance", minimum=0, maximum=0xFFFF_FFFF
        )
        o_to_t_instance = _normalize_int(
            metadata.get("o_to_t_instance"), field="o_to_t_instance", minimum=0, maximum=0xFFFF_FFFF
        )
        t_to_o_instance = _normalize_int(
            metadata.get("t_to_o_instance"), field="t_to_o_instance", minimum=0, maximum=0xFFFF_FFFF
        )
        o_to_t_size = _normalize_int(
            metadata.get("o_to_t_size"), field="o_to_t_size", minimum=1, maximum=0xFFFF
        )
        t_to_o_size = _normalize_int(
            metadata.get("t_to_o_size"), field="t_to_o_size", minimum=1, maximum=0xFFFF
        )
        o_to_t_type = _normalize_connection_type(
            metadata.get("o_to_t_connection_type"), "point_to_point"
        )
        t_to_o_type = _normalize_connection_type(
            metadata.get("t_to_o_connection_type"), "point_to_point"
        )
        o_to_t_rpi = _normalize_int(
            metadata.get("o_to_t_rpi_us", 200_000), field="o_to_t_rpi_us", minimum=1, maximum=0xFFFF_FFFF
        )
        t_to_o_rpi = _normalize_int(
            metadata.get("t_to_o_rpi_us", 200_000), field="t_to_o_rpi_us", minimum=1, maximum=0xFFFF_FFFF
        )
        timeout_multiplier = _normalize_int(
            metadata.get("timeout_multiplier", 0),
            field="timeout_multiplier",
            minimum=0,
            maximum=0xFF,
        )
        transport_trigger = _normalize_int(
            metadata.get("transport_type_trigger", 0x01),
            field="transport_type_trigger",
            minimum=0,
            maximum=0xFF,
        )

        o_to_t_conn_id = _normalize_int(
            metadata.get("o_to_t_connection_id", 0),
            field="o_to_t_connection_id",
            minimum=0,
            maximum=0xFFFF_FFFF,
        )
        t_to_o_conn_id = _normalize_int(
            metadata.get("t_to_o_connection_id", 0),
            field="t_to_o_connection_id",
            minimum=0,
            maximum=0xFFFF_FFFF,
        )
        connection_serial = _normalize_int(
            metadata.get("connection_serial", secrets.randbits(16) or 1),
            field="connection_serial",
            minimum=1,
            maximum=0xFFFF,
        )
        vendor_id = _normalize_int(
            metadata.get("vendor_id", 0x1337), field="vendor_id", minimum=0, maximum=0xFFFF
        )
        originator_serial = _normalize_int(
            metadata.get("originator_serial", secrets.randbits(32) or 1),
            field="originator_serial",
            minimum=1,
            maximum=0xFFFF_FFFF,
        )

        extended = bool(metadata.get("use_large_forward_open")) or o_to_t_size > 0x01FF or t_to_o_size > 0x01FF
        o_to_t_param = _encode_network_parameter(o_to_t_size, o_to_t_type, extended=extended)
        t_to_o_param = _encode_network_parameter(t_to_o_size, t_to_o_type, extended=extended)
        service = (
            ConnectionManagerServices.large_forward_open
            if extended
            else ConnectionManagerServices.forward_open
        )

        connection_points_raw = metadata.get("connection_points")
        config_point = metadata.get("configuration_point")
        if config_point is not None:
            config_point = _normalize_int(
                config_point, field="configuration_point", minimum=0, maximum=0xFFFF_FFFF
            )

        if connection_points_raw is not None:
            try:
                iterable = list(connection_points_raw)
            except TypeError as exc:  # pragma: no cover - defensive
                raise RuntimeError(
                    "Forward-open metadata field 'connection_points' must be an iterable."
                ) from exc
            connection_points: List[int] = [
                _normalize_int(value, field=f"connection_points[{index}]", minimum=0, maximum=0xFFFF_FFFF)
                for index, value in enumerate(iterable)
            ]
        else:
            connection_points = [t_to_o_instance, o_to_t_instance]
            if config_point is not None and config_point not in connection_points:
                connection_points.append(config_point)

        desired_order = [t_to_o_instance, o_to_t_instance]
        ordered: List[int] = []
        for point in desired_order:
            if point in connection_points and point not in ordered:
                ordered.append(point)
        for point in connection_points:
            if point not in ordered:
                ordered.append(point)
        connection_points = ordered

        if not connection_points:
            raise RuntimeError("Forward-open metadata did not specify any connection points.")

        path_segments = [
            LogicalSegment(application_class, "class_id"),
            LogicalSegment(application_instance, "instance_id"),
        ]
        for point in connection_points:
            path_segments.append(LogicalSegment(point, "connection_point"))

        path_bytes = PADDED_EPATH.encode(path_segments, length=False)
        if len(path_bytes) % 2:
            path_bytes += b"\x00"
        path_words = len(path_bytes) // 2
        if path_words <= 0:
            raise RuntimeError("Forward-open connection path is empty.")

        message = b"".join(
            [
                PRIORITY,
                TIMEOUT_TICKS,
                UDINT.encode(o_to_t_conn_id),
                UDINT.encode(t_to_o_conn_id),
                UINT.encode(connection_serial),
                UINT.encode(vendor_id),
                UDINT.encode(originator_serial),
                bytes([timeout_multiplier & 0xFF]),
                b"\x00\x00\x00",
                UDINT.encode(o_to_t_rpi),
                o_to_t_param,
                UDINT.encode(t_to_o_rpi),
                t_to_o_param,
                bytes([transport_trigger & 0xFF]),
                bytes([path_words & 0xFF]),
                path_bytes,
            ]
        )
        return (
            message,
            service,
            {
                "connection_serial": connection_serial,
                "vendor_id": vendor_id,
                "originator_serial": originator_serial,
                "t_to_o_conn_id": t_to_o_conn_id,
                "timeout_multiplier": timeout_multiplier,
                "path_bytes": path_bytes,
                "path_words": path_words,
                "connection_points": connection_points,
                "path_description": format_path(bytes(path_bytes)),
            },
        )

>>>>>>> dc6f839d
    address = config.ip_address
    if config.slot is not None:
        address = f"{address}/{config.slot}"

    class _DriverAdapter:
        def __init__(self) -> None:
            self._driver = CIPDriver(address)
            cfg = self._driver._cfg  # type: ignore[attr-defined]
            cfg["port"] = config.port
            cfg["socket_timeout"] = max(config.timeout, 0.1)
            cfg["timeout"] = max(config.timeout, 0.1)
            metadata = config.metadata or {}
            max_size = metadata.get("max_connection_size_bytes")
            if isinstance(max_size, int) and max_size > 0:
                cfg["connection_size"] = min(max_size, 4000)
<<<<<<< HEAD
=======
            forward_open_meta = metadata.get("forward_open") if isinstance(metadata, dict) else None
            self._forward_open_meta = forward_open_meta if isinstance(forward_open_meta, dict) else None
            self._forward_open_state: Optional[Dict[str, Any]] = None
>>>>>>> dc6f839d
            source = config.resolve_source_address()
            if source:
                source_ip, _ = source

                class _BoundSocket(socket_.Socket):  # type: ignore[misc]
                    def __init__(self, timeout: float, ip: str) -> None:
                        super().__init__(timeout)
                        self._source_ip = ip

                    def connect(self, host: str, port: int) -> None:  # type: ignore[override]
                        try:
                            self.sock.bind((self._source_ip, 0))
                        except OSError as exc:  # pragma: no cover - depends on network
                            raise RuntimeError(
                                f"Failed to bind to source interface {self._source_ip}: {exc}"
                            ) from exc
                        super().connect(host, port)

                self._driver._sock = _BoundSocket(cfg["socket_timeout"], source_ip)

        def open(self) -> None:
            if not self._driver.open():
                raise RuntimeError("Failed to register ENIP session")

        def forward_open(self) -> None:
<<<<<<< HEAD
            if not self._driver._forward_open():  # type: ignore[attr-defined]
                raise RuntimeError("Failed to perform CIP forward open")

        def forward_close(self) -> None:
            with contextlib.suppress(Exception):
                forward_close = getattr(self._driver, "_forward_close", None)
                if callable(forward_close):
                    forward_close()
=======
            if not self._forward_open_meta:
                if not self._driver._forward_open():  # type: ignore[attr-defined]
                    raise RuntimeError("Failed to perform CIP forward open")
                return

            request_data, service, state = _build_forward_open_request(self._forward_open_meta)
            self._forward_open_state = state
            cfg = self._driver._cfg  # type: ignore[attr-defined]
            cfg["csn"] = UINT.encode(state["connection_serial"])
            cfg["vid"] = UINT.encode(state["vendor_id"])
            cfg["vsn"] = UDINT.encode(state["originator_serial"])
            cfg["cid"] = UDINT.encode(state["t_to_o_conn_id"])
            route_path = DRIVER_PADDED_EPATH.encode(
                self._driver._cfg["cip_path"] + MSG_ROUTER_PATH, length=True
            )
            state["route_path"] = route_path
            try:
                response = self._driver.generic_message(
                    service=service,
                    class_code=ClassCode.connection_manager,
                    instance=ConnectionManagerInstances.open_request,
                    request_data=request_data,
                    route_path=route_path,
                    connected=False,
                    name="forward_open",
                )
            except Exception as exc:  # pragma: no cover - depends on network
                raise RuntimeError(str(exc)) from exc
            if not response or response.error:
                error = getattr(response, "error", None) if response else None
                raise RuntimeError(str(error) if error else "Forward open returned no response")
            setattr(self._driver, "_connection_opened", True)
            setattr(self._driver, "_target_is_connected", True)
            value = getattr(response, "value", None)
            if isinstance(value, (bytes, bytearray)):
                data = bytes(value)
                if len(data) >= 4:
                    setattr(self._driver, "_target_cid", data[:4])
                    state["o_to_t_connection_id"] = int.from_bytes(data[:4], "little")
                if len(data) >= 8:
                    t_to_o_cid = int.from_bytes(data[4:8], "little")
                    state["t_to_o_connection_id"] = t_to_o_cid
                    cfg["cid"] = UDINT.encode(t_to_o_cid)

        def forward_close(self) -> None:
            if not self._forward_open_meta:
                with contextlib.suppress(Exception):
                    forward_close = getattr(self._driver, "_forward_close", None)
                    if callable(forward_close):
                        forward_close()
                return

            state = getattr(self, "_forward_open_state", None)
            if not isinstance(state, dict):
                return
            path_bytes = state.get("path_bytes")
            path_words = state.get("path_words")
            if not isinstance(path_bytes, (bytes, bytearray)) or path_words is None:
                return
            request = b"".join(
                [
                    PRIORITY,
                    TIMEOUT_TICKS,
                    UINT.encode(state["connection_serial"]),
                    UINT.encode(state["vendor_id"]),
                    UDINT.encode(state["originator_serial"]),
                    bytes([int(path_words) & 0xFF]),
                    b"\x00",
                    bytes(path_bytes),
                ]
            )
            route_path = state.get("route_path")
            if not isinstance(route_path, (bytes, bytearray)):
                route_path = DRIVER_PADDED_EPATH.encode(
                    self._driver._cfg["cip_path"] + MSG_ROUTER_PATH, length=True
                )
            with contextlib.suppress(Exception):
                self._driver.generic_message(
                    service=ConnectionManagerServices.forward_close,
                    class_code=ClassCode.connection_manager,
                    instance=ConnectionManagerInstances.close_request,
                    request_data=request,
                    route_path=route_path,
                    connected=False,
                    name="forward_close",
                )
>>>>>>> dc6f839d

        def close(self) -> None:
            with contextlib.suppress(Exception):
                self.forward_close()
            with contextlib.suppress(Exception):
                self._driver.close()

    return _DriverAdapter()


def perform_handshake(
    config: SessionConfig,
    *,
    simulate: bool = False,
    driver_factory: Optional[Callable[[SessionConfig], HandshakeDriver]] = None,
    tcp_connector: Optional[Callable[[SessionConfig], None]] = None,
) -> HandshakeResult:
    """Execute the TCP → ENIP → CIP handshake for an originator session."""

    start = time.perf_counter()
    steps: List[HandshakeStep] = []

    if simulate:
        steps.extend(
            [
                HandshakeStep(HandshakePhase.TCP_CONNECT, True, "Simulated TCP connection"),
                HandshakeStep(HandshakePhase.ENIP_SESSION, True, "Simulated ENIP register session"),
                HandshakeStep(
                    HandshakePhase.CIP_FORWARD_OPEN,
                    True,
                    "Simulated CIP forward open established",
                ),
            ]
        )
        return HandshakeResult(True, steps, duration_ms=(time.perf_counter() - start) * 1000)

    connector = tcp_connector or _default_tcp_connector
    driver_builder = driver_factory or _resolve_driver

    try:
        connector(config)
        steps.append(HandshakeStep(HandshakePhase.TCP_CONNECT, True, "TCP socket established"))
    except Exception as exc:
        steps.append(HandshakeStep(HandshakePhase.TCP_CONNECT, False, str(exc)))
        return HandshakeResult(False, steps, error=str(exc), duration_ms=_elapsed_ms(start))

    driver: Optional[HandshakeDriver] = None
    try:
        try:
            driver = driver_builder(config)
        except Exception as exc:
            detail = str(exc)
            steps.append(HandshakeStep(HandshakePhase.ENIP_SESSION, False, detail))
            return HandshakeResult(False, steps, error=detail, duration_ms=_elapsed_ms(start))

        try:
            driver.open()
        except Exception as exc:  # pragma: no cover - depends on live hardware failures
            detail = str(exc)
            steps.append(HandshakeStep(HandshakePhase.ENIP_SESSION, False, detail))
            return HandshakeResult(False, steps, error=detail, duration_ms=_elapsed_ms(start))

        steps.append(
            HandshakeStep(
                HandshakePhase.ENIP_SESSION,
                True,
                "ENIP session registered with target",
            )
        )
        try:
            driver.forward_open()
            steps.append(
                HandshakeStep(
                    HandshakePhase.CIP_FORWARD_OPEN,
                    True,
                    "CIP forward-open successful",
                )
            )
        except Exception as exc:  # pragma: no cover - requires hardware to fully exercise
            detail = str(exc)
            steps.append(HandshakeStep(HandshakePhase.CIP_FORWARD_OPEN, False, detail))
            return HandshakeResult(False, steps, error=detail, duration_ms=_elapsed_ms(start))
    finally:
        if driver is not None:
            with contextlib.suppress(Exception):
                forward_close = getattr(driver, "forward_close", None)
                if callable(forward_close):
                    forward_close()
            with contextlib.suppress(Exception):
                driver.close()

    return HandshakeResult(True, steps, duration_ms=_elapsed_ms(start))


def _default_tcp_connector(config: SessionConfig) -> None:
    source_address = config.resolve_source_address()
    with contextlib.closing(
        socket.create_connection(
            (config.ip_address, config.port), config.timeout, source_address
        )
    ):
        return


def _elapsed_ms(start: float) -> float:
    return (time.perf_counter() - start) * 1000


__all__ = [
    "HandshakePhase",
    "HandshakeResult",
    "HandshakeStep",
    "perform_handshake",
]
<|MERGE_RESOLUTION|>--- conflicted
+++ resolved
@@ -56,245 +56,11 @@
 def _resolve_driver(config: SessionConfig) -> HandshakeDriver:
     try:  # pragma: no cover - optional dependency resolution
         from pycomm3 import CIPDriver, socket_
-<<<<<<< HEAD
-=======
-        from pycomm3.cip.data_types import LogicalSegment, PADDED_EPATH
-        from pycomm3.cip_driver import (
-            ClassCode,
-            ConnectionManagerInstances,
-            ConnectionManagerServices,
-            MSG_ROUTER_PATH,
-            PADDED_EPATH as DRIVER_PADDED_EPATH,
-            PRIORITY,
-            TIMEOUT_MULTIPLIER,
-            TIMEOUT_TICKS,
-            UDINT,
-            UINT,
-        )
->>>>>>> dc6f839d
     except ImportError as exc:  # pragma: no cover - optional dependency resolution
         raise RuntimeError(
             "pycomm3 is required to perform a live handshake. Install pycipsim[pycomm3]."
         ) from exc
 
-<<<<<<< HEAD
-=======
-    _CONNECTION_TYPE_BASE = {
-        # Bits 13-14 encode the connection type while the low 10 bits capture the
-        # size. The high nibble in the expected parameters (0x4892/0x2894) maps to
-        # these base masks.
-        "point_to_point": 0x4800,
-        "multicast": 0x2800,
-    }
-
-    def _normalize_int(value: Any, *, field: str, default: Optional[int] = None, minimum: Optional[int] = None, maximum: Optional[int] = None) -> int:
-        if value is None:
-            if default is None:
-                raise RuntimeError(f"Forward-open metadata missing '{field}'.")
-            value = default
-        try:
-            number = int(str(value), 0)
-        except Exception as exc:  # pragma: no cover - defensive
-            raise RuntimeError(f"Forward-open metadata field '{field}' is not numeric: {value!r}") from exc
-        if minimum is not None and number < minimum:
-            raise RuntimeError(
-                f"Forward-open metadata field '{field}' must be at least {minimum}."
-            )
-        if maximum is not None and number > maximum:
-            number = maximum
-        return number
-
-    def _normalize_connection_type(value: Any, default: str) -> str:
-        mapping = {
-            "point_to_point": "point_to_point",
-            "point-to-point": "point_to_point",
-            "p2p": "point_to_point",
-            "unicast": "point_to_point",
-            "multicast": "multicast",
-            "multi": "multicast",
-        }
-        if value is None:
-            return default
-        text = str(value).strip().lower()
-        return mapping.get(text, default)
-
-    def _encode_network_parameter(size: int, connection_type: str, *, extended: bool) -> bytes:
-        base = _CONNECTION_TYPE_BASE.get(connection_type, _CONNECTION_TYPE_BASE["point_to_point"])
-        if extended:
-            return UDINT.encode((size & 0xFFFF) | (base << 16))
-        return UINT.encode((size & 0x01FF) | base)
-
-    def _build_forward_open_request(metadata: Dict[str, Any]) -> Tuple[bytes, Any, Dict[str, int]]:
-        if not metadata:
-            raise RuntimeError("Forward-open metadata is required for live handshakes.")
-
-        application_class = _normalize_int(
-            metadata.get("application_class", 0x04), field="application_class", minimum=0, maximum=0xFF
-        )
-        application_instance = _normalize_int(
-            metadata.get("application_instance"), field="application_instance", minimum=0, maximum=0xFFFF_FFFF
-        )
-        o_to_t_instance = _normalize_int(
-            metadata.get("o_to_t_instance"), field="o_to_t_instance", minimum=0, maximum=0xFFFF_FFFF
-        )
-        t_to_o_instance = _normalize_int(
-            metadata.get("t_to_o_instance"), field="t_to_o_instance", minimum=0, maximum=0xFFFF_FFFF
-        )
-        o_to_t_size = _normalize_int(
-            metadata.get("o_to_t_size"), field="o_to_t_size", minimum=1, maximum=0xFFFF
-        )
-        t_to_o_size = _normalize_int(
-            metadata.get("t_to_o_size"), field="t_to_o_size", minimum=1, maximum=0xFFFF
-        )
-        o_to_t_type = _normalize_connection_type(
-            metadata.get("o_to_t_connection_type"), "point_to_point"
-        )
-        t_to_o_type = _normalize_connection_type(
-            metadata.get("t_to_o_connection_type"), "point_to_point"
-        )
-        o_to_t_rpi = _normalize_int(
-            metadata.get("o_to_t_rpi_us", 200_000), field="o_to_t_rpi_us", minimum=1, maximum=0xFFFF_FFFF
-        )
-        t_to_o_rpi = _normalize_int(
-            metadata.get("t_to_o_rpi_us", 200_000), field="t_to_o_rpi_us", minimum=1, maximum=0xFFFF_FFFF
-        )
-        timeout_multiplier = _normalize_int(
-            metadata.get("timeout_multiplier", 0),
-            field="timeout_multiplier",
-            minimum=0,
-            maximum=0xFF,
-        )
-        transport_trigger = _normalize_int(
-            metadata.get("transport_type_trigger", 0x01),
-            field="transport_type_trigger",
-            minimum=0,
-            maximum=0xFF,
-        )
-
-        o_to_t_conn_id = _normalize_int(
-            metadata.get("o_to_t_connection_id", 0),
-            field="o_to_t_connection_id",
-            minimum=0,
-            maximum=0xFFFF_FFFF,
-        )
-        t_to_o_conn_id = _normalize_int(
-            metadata.get("t_to_o_connection_id", 0),
-            field="t_to_o_connection_id",
-            minimum=0,
-            maximum=0xFFFF_FFFF,
-        )
-        connection_serial = _normalize_int(
-            metadata.get("connection_serial", secrets.randbits(16) or 1),
-            field="connection_serial",
-            minimum=1,
-            maximum=0xFFFF,
-        )
-        vendor_id = _normalize_int(
-            metadata.get("vendor_id", 0x1337), field="vendor_id", minimum=0, maximum=0xFFFF
-        )
-        originator_serial = _normalize_int(
-            metadata.get("originator_serial", secrets.randbits(32) or 1),
-            field="originator_serial",
-            minimum=1,
-            maximum=0xFFFF_FFFF,
-        )
-
-        extended = bool(metadata.get("use_large_forward_open")) or o_to_t_size > 0x01FF or t_to_o_size > 0x01FF
-        o_to_t_param = _encode_network_parameter(o_to_t_size, o_to_t_type, extended=extended)
-        t_to_o_param = _encode_network_parameter(t_to_o_size, t_to_o_type, extended=extended)
-        service = (
-            ConnectionManagerServices.large_forward_open
-            if extended
-            else ConnectionManagerServices.forward_open
-        )
-
-        connection_points_raw = metadata.get("connection_points")
-        config_point = metadata.get("configuration_point")
-        if config_point is not None:
-            config_point = _normalize_int(
-                config_point, field="configuration_point", minimum=0, maximum=0xFFFF_FFFF
-            )
-
-        if connection_points_raw is not None:
-            try:
-                iterable = list(connection_points_raw)
-            except TypeError as exc:  # pragma: no cover - defensive
-                raise RuntimeError(
-                    "Forward-open metadata field 'connection_points' must be an iterable."
-                ) from exc
-            connection_points: List[int] = [
-                _normalize_int(value, field=f"connection_points[{index}]", minimum=0, maximum=0xFFFF_FFFF)
-                for index, value in enumerate(iterable)
-            ]
-        else:
-            connection_points = [t_to_o_instance, o_to_t_instance]
-            if config_point is not None and config_point not in connection_points:
-                connection_points.append(config_point)
-
-        desired_order = [t_to_o_instance, o_to_t_instance]
-        ordered: List[int] = []
-        for point in desired_order:
-            if point in connection_points and point not in ordered:
-                ordered.append(point)
-        for point in connection_points:
-            if point not in ordered:
-                ordered.append(point)
-        connection_points = ordered
-
-        if not connection_points:
-            raise RuntimeError("Forward-open metadata did not specify any connection points.")
-
-        path_segments = [
-            LogicalSegment(application_class, "class_id"),
-            LogicalSegment(application_instance, "instance_id"),
-        ]
-        for point in connection_points:
-            path_segments.append(LogicalSegment(point, "connection_point"))
-
-        path_bytes = PADDED_EPATH.encode(path_segments, length=False)
-        if len(path_bytes) % 2:
-            path_bytes += b"\x00"
-        path_words = len(path_bytes) // 2
-        if path_words <= 0:
-            raise RuntimeError("Forward-open connection path is empty.")
-
-        message = b"".join(
-            [
-                PRIORITY,
-                TIMEOUT_TICKS,
-                UDINT.encode(o_to_t_conn_id),
-                UDINT.encode(t_to_o_conn_id),
-                UINT.encode(connection_serial),
-                UINT.encode(vendor_id),
-                UDINT.encode(originator_serial),
-                bytes([timeout_multiplier & 0xFF]),
-                b"\x00\x00\x00",
-                UDINT.encode(o_to_t_rpi),
-                o_to_t_param,
-                UDINT.encode(t_to_o_rpi),
-                t_to_o_param,
-                bytes([transport_trigger & 0xFF]),
-                bytes([path_words & 0xFF]),
-                path_bytes,
-            ]
-        )
-        return (
-            message,
-            service,
-            {
-                "connection_serial": connection_serial,
-                "vendor_id": vendor_id,
-                "originator_serial": originator_serial,
-                "t_to_o_conn_id": t_to_o_conn_id,
-                "timeout_multiplier": timeout_multiplier,
-                "path_bytes": path_bytes,
-                "path_words": path_words,
-                "connection_points": connection_points,
-                "path_description": format_path(bytes(path_bytes)),
-            },
-        )
-
->>>>>>> dc6f839d
     address = config.ip_address
     if config.slot is not None:
         address = f"{address}/{config.slot}"
@@ -310,12 +76,6 @@
             max_size = metadata.get("max_connection_size_bytes")
             if isinstance(max_size, int) and max_size > 0:
                 cfg["connection_size"] = min(max_size, 4000)
-<<<<<<< HEAD
-=======
-            forward_open_meta = metadata.get("forward_open") if isinstance(metadata, dict) else None
-            self._forward_open_meta = forward_open_meta if isinstance(forward_open_meta, dict) else None
-            self._forward_open_state: Optional[Dict[str, Any]] = None
->>>>>>> dc6f839d
             source = config.resolve_source_address()
             if source:
                 source_ip, _ = source
@@ -341,7 +101,6 @@
                 raise RuntimeError("Failed to register ENIP session")
 
         def forward_open(self) -> None:
-<<<<<<< HEAD
             if not self._driver._forward_open():  # type: ignore[attr-defined]
                 raise RuntimeError("Failed to perform CIP forward open")
 
@@ -350,94 +109,6 @@
                 forward_close = getattr(self._driver, "_forward_close", None)
                 if callable(forward_close):
                     forward_close()
-=======
-            if not self._forward_open_meta:
-                if not self._driver._forward_open():  # type: ignore[attr-defined]
-                    raise RuntimeError("Failed to perform CIP forward open")
-                return
-
-            request_data, service, state = _build_forward_open_request(self._forward_open_meta)
-            self._forward_open_state = state
-            cfg = self._driver._cfg  # type: ignore[attr-defined]
-            cfg["csn"] = UINT.encode(state["connection_serial"])
-            cfg["vid"] = UINT.encode(state["vendor_id"])
-            cfg["vsn"] = UDINT.encode(state["originator_serial"])
-            cfg["cid"] = UDINT.encode(state["t_to_o_conn_id"])
-            route_path = DRIVER_PADDED_EPATH.encode(
-                self._driver._cfg["cip_path"] + MSG_ROUTER_PATH, length=True
-            )
-            state["route_path"] = route_path
-            try:
-                response = self._driver.generic_message(
-                    service=service,
-                    class_code=ClassCode.connection_manager,
-                    instance=ConnectionManagerInstances.open_request,
-                    request_data=request_data,
-                    route_path=route_path,
-                    connected=False,
-                    name="forward_open",
-                )
-            except Exception as exc:  # pragma: no cover - depends on network
-                raise RuntimeError(str(exc)) from exc
-            if not response or response.error:
-                error = getattr(response, "error", None) if response else None
-                raise RuntimeError(str(error) if error else "Forward open returned no response")
-            setattr(self._driver, "_connection_opened", True)
-            setattr(self._driver, "_target_is_connected", True)
-            value = getattr(response, "value", None)
-            if isinstance(value, (bytes, bytearray)):
-                data = bytes(value)
-                if len(data) >= 4:
-                    setattr(self._driver, "_target_cid", data[:4])
-                    state["o_to_t_connection_id"] = int.from_bytes(data[:4], "little")
-                if len(data) >= 8:
-                    t_to_o_cid = int.from_bytes(data[4:8], "little")
-                    state["t_to_o_connection_id"] = t_to_o_cid
-                    cfg["cid"] = UDINT.encode(t_to_o_cid)
-
-        def forward_close(self) -> None:
-            if not self._forward_open_meta:
-                with contextlib.suppress(Exception):
-                    forward_close = getattr(self._driver, "_forward_close", None)
-                    if callable(forward_close):
-                        forward_close()
-                return
-
-            state = getattr(self, "_forward_open_state", None)
-            if not isinstance(state, dict):
-                return
-            path_bytes = state.get("path_bytes")
-            path_words = state.get("path_words")
-            if not isinstance(path_bytes, (bytes, bytearray)) or path_words is None:
-                return
-            request = b"".join(
-                [
-                    PRIORITY,
-                    TIMEOUT_TICKS,
-                    UINT.encode(state["connection_serial"]),
-                    UINT.encode(state["vendor_id"]),
-                    UDINT.encode(state["originator_serial"]),
-                    bytes([int(path_words) & 0xFF]),
-                    b"\x00",
-                    bytes(path_bytes),
-                ]
-            )
-            route_path = state.get("route_path")
-            if not isinstance(route_path, (bytes, bytearray)):
-                route_path = DRIVER_PADDED_EPATH.encode(
-                    self._driver._cfg["cip_path"] + MSG_ROUTER_PATH, length=True
-                )
-            with contextlib.suppress(Exception):
-                self._driver.generic_message(
-                    service=ConnectionManagerServices.forward_close,
-                    class_code=ClassCode.connection_manager,
-                    instance=ConnectionManagerInstances.close_request,
-                    request_data=request,
-                    route_path=route_path,
-                    connected=False,
-                    name="forward_close",
-                )
->>>>>>> dc6f839d
 
         def close(self) -> None:
             with contextlib.suppress(Exception):
